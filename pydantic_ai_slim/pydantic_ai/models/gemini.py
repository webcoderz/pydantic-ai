from __future__ import annotations as _annotations

import base64
import re
from collections.abc import AsyncIterator, Sequence
from contextlib import asynccontextmanager
from copy import deepcopy
from dataclasses import dataclass, field, replace
from datetime import datetime
from typing import Annotated, Any, Literal, Protocol, Union, cast
from uuid import uuid4

import httpx
import pydantic
from httpx import USE_CLIENT_DEFAULT, Response as HTTPResponse
from typing_extensions import NotRequired, TypedDict, assert_never

from pydantic_ai.providers import Provider, infer_provider

from .. import ModelHTTPError, UnexpectedModelBehavior, UserError, _utils, usage
from ..messages import (
    AudioUrl,
    BinaryContent,
    DocumentUrl,
    ImageUrl,
    ModelMessage,
    ModelRequest,
    ModelResponse,
    ModelResponsePart,
    ModelResponseStreamEvent,
    RetryPromptPart,
    SystemPromptPart,
    TextPart,
    ToolCallPart,
    ToolReturnPart,
    UserPromptPart,
    VideoUrl,
)
from ..settings import ForcedFunctionToolChoice, ModelSettings
from ..tools import ToolDefinition
from . import (
    Model,
    ModelRequestParameters,
    StreamedResponse,
    cached_async_http_client,
    check_allow_model_requests,
    get_user_agent,
)

LatestGeminiModelNames = Literal[
    'gemini-1.5-flash',
    'gemini-1.5-flash-8b',
    'gemini-1.5-pro',
    'gemini-1.0-pro',
    'gemini-2.0-flash-exp',
    'gemini-2.0-flash-thinking-exp-01-21',
    'gemini-exp-1206',
    'gemini-2.0-flash',
    'gemini-2.0-flash-lite-preview-02-05',
    'gemini-2.0-pro-exp-02-05',
    'gemini-2.5-pro-exp-03-25',
    'gemini-2.5-pro-preview-03-25',
]
"""Latest Gemini models."""

GeminiModelName = Union[str, LatestGeminiModelNames]
"""Possible Gemini model names.

Since Gemini supports a variety of date-stamped models, we explicitly list the latest models but
allow any name in the type hints.
See [the Gemini API docs](https://ai.google.dev/gemini-api/docs/models/gemini#model-variations) for a full list.
"""


class GeminiModelSettings(ModelSettings):
    """Settings used for a Gemini model request.

    ALL FIELDS MUST BE `gemini_` PREFIXED SO YOU CAN MERGE THEM WITH OTHER MODELS.
    """

    gemini_safety_settings: list[GeminiSafetySettings]


@dataclass(init=False)
class GeminiModel(Model):
    """A model that uses Gemini via `generativelanguage.googleapis.com` API.

    This is implemented from scratch rather than using a dedicated SDK, good API documentation is
    available [here](https://ai.google.dev/api).

    Apart from `__init__`, all methods are private or match those of the base class.
    """

    client: httpx.AsyncClient = field(repr=False)

    _model_name: GeminiModelName = field(repr=False)
    _provider: Literal['google-gla', 'google-vertex'] | Provider[httpx.AsyncClient] | None = field(repr=False)
    _auth: AuthProtocol | None = field(repr=False)
    _url: str | None = field(repr=False)
    _system: str = field(default='gemini', repr=False)

    def __init__(
        self,
        model_name: GeminiModelName,
        *,
        provider: Literal['google-gla', 'google-vertex'] | Provider[httpx.AsyncClient] = 'google-gla',
    ):
        """Initialize a Gemini model.

        Args:
            model_name: The name of the model to use.
            provider: The provider to use for authentication and API access. Can be either the string
                'google-gla' or 'google-vertex' or an instance of `Provider[httpx.AsyncClient]`.
                If not provided, a new provider will be created using the other parameters.
        """
        self._model_name = model_name
        self._provider = provider

        if isinstance(provider, str):
            provider = infer_provider(provider)
        self._system = provider.name
        self.client = provider.client
        self._url = str(self.client.base_url)

    @property
    def base_url(self) -> str:
        assert self._url is not None, 'URL not initialized'
        return self._url

    async def request(
        self,
        messages: list[ModelMessage],
        model_settings: ModelSettings | None,
        model_request_parameters: ModelRequestParameters,
    ) -> tuple[ModelResponse, usage.Usage]:
        check_allow_model_requests()
        async with self._make_request(
            messages, False, cast(GeminiModelSettings, model_settings or {}), model_request_parameters
        ) as http_response:
            data = await http_response.aread()
            response = _gemini_response_ta.validate_json(data)
        return self._process_response(response), _metadata_as_usage(response)

    @asynccontextmanager
    async def request_stream(
        self,
        messages: list[ModelMessage],
        model_settings: ModelSettings | None,
        model_request_parameters: ModelRequestParameters,
    ) -> AsyncIterator[StreamedResponse]:
        check_allow_model_requests()
        async with self._make_request(
            messages, True, cast(GeminiModelSettings, model_settings or {}), model_request_parameters
        ) as http_response:
            yield await self._process_streamed_response(http_response)

    def customize_request_parameters(self, model_request_parameters: ModelRequestParameters) -> ModelRequestParameters:
        def _customize_tool_def(t: ToolDefinition):
            return replace(t, parameters_json_schema=_GeminiJsonSchema(t.parameters_json_schema).simplify())

        return ModelRequestParameters(
            function_tools=[_customize_tool_def(tool) for tool in model_request_parameters.function_tools],
            allow_text_output=model_request_parameters.allow_text_output,
            output_tools=[_customize_tool_def(tool) for tool in model_request_parameters.output_tools],
        )

    @property
    def model_name(self) -> GeminiModelName:
        """The model name."""
        return self._model_name

    @property
    def system(self) -> str:
        """The system / model provider."""
        return self._system

    def _get_tools(self, model_request_parameters: ModelRequestParameters) -> _GeminiTools | None:
        tools = [_function_from_abstract_tool(t) for t in model_request_parameters.function_tools]
        if model_request_parameters.output_tools:
            tools += [_function_from_abstract_tool(t) for t in model_request_parameters.output_tools]
        return _GeminiTools(function_declarations=tools) if tools else None

    @staticmethod
    def _get_tool_config(
        model_settings: GeminiModelSettings,
        model_request_parameters: ModelRequestParameters,
        tools: _GeminiTools | None,
    ) -> _GeminiToolConfig | None:
<<<<<<< HEAD
        """Determine the `tool_choice` setting for the model.

        AUTO: The default model behavior. The model decides to predict either a function call or a natural language response.
        ANY: The model is constrained to always predict a function call. If allowed_function_names is not provided,
            the model picks from all of the available function declarations. If allowed_function_names is provided,
            the model picks from the set of allowed functions.
        NONE: The model won't predict a function call. In this case, the model behavior is the same as if you don't
            pass any function declarations.
        """
        tool_choice = model_settings.get('tool_choice', 'auto')

        if tool_choice == 'auto' and tools and not model_request_parameters.allow_text_result:
            return {'function_calling_config': {'mode': 'ANY'}}
        elif tool_choice == 'auto':
=======
        if model_request_parameters.allow_text_output:
>>>>>>> 28f8bdec
            return None
        elif tool_choice == 'none':
            return {'function_calling_config': {'mode': 'NONE'}}
        elif tool_choice == 'required':
            return {'function_calling_config': {'mode': 'ANY'}}
        elif isinstance(tool_choice, ForcedFunctionToolChoice):
            return {'function_calling_config': {'mode': 'ANY', 'allowed_function_names': [tool_choice.name]}}
        else:
            assert_never(tool_choice)

    @asynccontextmanager
    async def _make_request(
        self,
        messages: list[ModelMessage],
        streamed: bool,
        model_settings: GeminiModelSettings,
        model_request_parameters: ModelRequestParameters,
    ) -> AsyncIterator[HTTPResponse]:
        tools = self._get_tools(model_request_parameters)
        tool_config = self._get_tool_config(model_settings, model_request_parameters, tools)
        sys_prompt_parts, contents = await self._message_to_gemini_content(messages)

        request_data = _GeminiRequest(contents=contents)
        if sys_prompt_parts:
            request_data['system_instruction'] = _GeminiTextContent(role='user', parts=sys_prompt_parts)
        if tools is not None:
            request_data['tools'] = tools
        if tool_config is not None:
            request_data['tool_config'] = tool_config

        generation_config: _GeminiGenerationConfig = {}
        if model_settings:
            if (max_tokens := model_settings.get('max_tokens')) is not None:
                generation_config['max_output_tokens'] = max_tokens
            if (temperature := model_settings.get('temperature')) is not None:
                generation_config['temperature'] = temperature
            if (top_p := model_settings.get('top_p')) is not None:
                generation_config['top_p'] = top_p
            if (presence_penalty := model_settings.get('presence_penalty')) is not None:
                generation_config['presence_penalty'] = presence_penalty
            if (frequency_penalty := model_settings.get('frequency_penalty')) is not None:
                generation_config['frequency_penalty'] = frequency_penalty
            if (gemini_safety_settings := model_settings.get('gemini_safety_settings')) != []:
                request_data['safety_settings'] = gemini_safety_settings
        if generation_config:
            request_data['generation_config'] = generation_config

        headers = {'Content-Type': 'application/json', 'User-Agent': get_user_agent()}
        url = f'/{self._model_name}:{"streamGenerateContent" if streamed else "generateContent"}'

        request_json = _gemini_request_ta.dump_json(request_data, by_alias=True)
        async with self.client.stream(
            'POST',
            url,
            content=request_json,
            headers=headers,
            timeout=model_settings.get('timeout', USE_CLIENT_DEFAULT),
        ) as r:
            if (status_code := r.status_code) != 200:
                await r.aread()
                if status_code >= 400:
                    raise ModelHTTPError(status_code=status_code, model_name=self.model_name, body=r.text)
                raise UnexpectedModelBehavior(f'Unexpected response from gemini {status_code}', r.text)
            yield r

    def _process_response(self, response: _GeminiResponse) -> ModelResponse:
        if len(response['candidates']) != 1:
            raise UnexpectedModelBehavior('Expected exactly one candidate in Gemini response')
        if 'content' not in response['candidates'][0]:
            if response['candidates'][0].get('finish_reason') == 'SAFETY':
                raise UnexpectedModelBehavior('Safety settings triggered', str(response))
            else:
                raise UnexpectedModelBehavior('Content field missing from Gemini response', str(response))
        parts = response['candidates'][0]['content']['parts']
        return _process_response_from_parts(parts, model_name=response.get('model_version', self._model_name))

    async def _process_streamed_response(self, http_response: HTTPResponse) -> StreamedResponse:
        """Process a streamed response, and prepare a streaming response to return."""
        aiter_bytes = http_response.aiter_bytes()
        start_response: _GeminiResponse | None = None
        content = bytearray()

        async for chunk in aiter_bytes:
            content.extend(chunk)
            responses = _gemini_streamed_response_ta.validate_json(
                _ensure_decodeable(content),
                experimental_allow_partial='trailing-strings',
            )
            if responses:
                last = responses[-1]
                if last['candidates'] and last['candidates'][0].get('content', {}).get('parts'):
                    start_response = last
                    break

        if start_response is None:
            raise UnexpectedModelBehavior('Streamed response ended without content or tool calls')

        return GeminiStreamedResponse(_model_name=self._model_name, _content=content, _stream=aiter_bytes)

    @classmethod
    async def _message_to_gemini_content(
        cls, messages: list[ModelMessage]
    ) -> tuple[list[_GeminiTextPart], list[_GeminiContent]]:
        sys_prompt_parts: list[_GeminiTextPart] = []
        contents: list[_GeminiContent] = []
        for m in messages:
            if isinstance(m, ModelRequest):
                message_parts: list[_GeminiPartUnion] = []

                for part in m.parts:
                    if isinstance(part, SystemPromptPart):
                        sys_prompt_parts.append(_GeminiTextPart(text=part.content))
                    elif isinstance(part, UserPromptPart):
                        message_parts.extend(await cls._map_user_prompt(part))
                    elif isinstance(part, ToolReturnPart):
                        message_parts.append(_response_part_from_response(part.tool_name, part.model_response_object()))
                    elif isinstance(part, RetryPromptPart):
                        if part.tool_name is None:
                            message_parts.append(_GeminiTextPart(text=part.model_response()))
                        else:
                            response = {'call_error': part.model_response()}
                            message_parts.append(_response_part_from_response(part.tool_name, response))
                    else:
                        assert_never(part)

                if message_parts:
                    contents.append(_GeminiContent(role='user', parts=message_parts))
            elif isinstance(m, ModelResponse):
                contents.append(_content_model_response(m))
            else:
                assert_never(m)

        return sys_prompt_parts, contents

    @staticmethod
    async def _map_user_prompt(part: UserPromptPart) -> list[_GeminiPartUnion]:
        if isinstance(part.content, str):
            return [{'text': part.content}]
        else:
            content: list[_GeminiPartUnion] = []
            for item in part.content:
                if isinstance(item, str):
                    content.append({'text': item})
                elif isinstance(item, BinaryContent):
                    base64_encoded = base64.b64encode(item.data).decode('utf-8')
                    content.append(
                        _GeminiInlineDataPart(inline_data={'data': base64_encoded, 'mime_type': item.media_type})
                    )
                elif isinstance(item, (AudioUrl, ImageUrl, DocumentUrl)):
                    client = cached_async_http_client()
                    response = await client.get(item.url, follow_redirects=True)
                    response.raise_for_status()
                    mime_type = response.headers['Content-Type'].split(';')[0]
                    inline_data = _GeminiInlineDataPart(
                        inline_data={'data': base64.b64encode(response.content).decode('utf-8'), 'mime_type': mime_type}
                    )
                    content.append(inline_data)
                elif isinstance(item, VideoUrl):  # pragma: no cover
                    raise NotImplementedError('VideoUrl is not supported for Gemini.')
                else:
                    assert_never(item)
        return content


class AuthProtocol(Protocol):
    """Abstract definition for Gemini authentication."""

    async def headers(self) -> dict[str, str]: ...


@dataclass
class ApiKeyAuth:
    """Authentication using an API key for the `X-Goog-Api-Key` header."""

    api_key: str

    async def headers(self) -> dict[str, str]:
        # https://cloud.google.com/docs/authentication/api-keys-use#using-with-rest
        return {'X-Goog-Api-Key': self.api_key}


@dataclass
class GeminiStreamedResponse(StreamedResponse):
    """Implementation of `StreamedResponse` for the Gemini model."""

    _model_name: GeminiModelName
    _content: bytearray
    _stream: AsyncIterator[bytes]
    _timestamp: datetime = field(default_factory=_utils.now_utc, init=False)

    async def _get_event_iterator(self) -> AsyncIterator[ModelResponseStreamEvent]:
        async for gemini_response in self._get_gemini_responses():
            candidate = gemini_response['candidates'][0]
            if 'content' not in candidate:
                raise UnexpectedModelBehavior('Streamed response has no content field')
            gemini_part: _GeminiPartUnion
            for gemini_part in candidate['content']['parts']:
                if 'text' in gemini_part:
                    # Using vendor_part_id=None means we can produce multiple text parts if their deltas are sprinkled
                    # amongst the tool call deltas
                    yield self._parts_manager.handle_text_delta(vendor_part_id=None, content=gemini_part['text'])

                elif 'function_call' in gemini_part:
                    # Here, we assume all function_call parts are complete and don't have deltas.
                    # We do this by assigning a unique randomly generated "vendor_part_id".
                    # We need to confirm whether this is actually true, but if it isn't, we can still handle it properly
                    # it would just be a bit more complicated. And we'd need to confirm the intended semantics.
                    maybe_event = self._parts_manager.handle_tool_call_delta(
                        vendor_part_id=uuid4(),
                        tool_name=gemini_part['function_call']['name'],
                        args=gemini_part['function_call']['args'],
                        tool_call_id=None,
                    )
                    if maybe_event is not None:
                        yield maybe_event
                else:
                    assert 'function_response' in gemini_part, f'Unexpected part: {gemini_part}'

    async def _get_gemini_responses(self) -> AsyncIterator[_GeminiResponse]:
        # This method exists to ensure we only yield completed items, so we don't need to worry about
        # partial gemini responses, which would make everything more complicated

        gemini_responses: list[_GeminiResponse] = []
        current_gemini_response_index = 0
        # Right now, there are some circumstances where we will have information that could be yielded sooner than it is
        # But changing that would make things a lot more complicated.
        async for chunk in self._stream:
            self._content.extend(chunk)

            gemini_responses = _gemini_streamed_response_ta.validate_json(
                _ensure_decodeable(self._content),
                experimental_allow_partial='trailing-strings',
            )

            # The idea: yield only up to the latest response, which might still be partial.
            # Note that if the latest response is complete, we could yield it immediately, but there's not a good
            # allow_partial API to determine if the last item in the list is complete.
            responses_to_yield = gemini_responses[:-1]
            for r in responses_to_yield[current_gemini_response_index:]:
                current_gemini_response_index += 1
                self._usage += _metadata_as_usage(r)
                yield r

        # Now yield the final response, which should be complete
        if gemini_responses:
            r = gemini_responses[-1]
            self._usage += _metadata_as_usage(r)
            yield r

    @property
    def model_name(self) -> GeminiModelName:
        """Get the model name of the response."""
        return self._model_name

    @property
    def timestamp(self) -> datetime:
        """Get the timestamp of the response."""
        return self._timestamp


# We use typed dicts to define the Gemini API response schema
# once Pydantic partial validation supports, dataclasses, we could revert to using them
# TypeAdapters take care of validation and serialization


@pydantic.with_config(pydantic.ConfigDict(defer_build=True))
class _GeminiRequest(TypedDict):
    """Schema for an API request to the Gemini API.

    See <https://ai.google.dev/api/generate-content#request-body> for API docs.
    """

    contents: list[_GeminiContent]
    tools: NotRequired[_GeminiTools]
    tool_config: NotRequired[_GeminiToolConfig]
    safety_settings: NotRequired[list[GeminiSafetySettings]]
    # we don't implement `generationConfig`, instead we use a named tool for the response
    system_instruction: NotRequired[_GeminiTextContent]
    """
    Developer generated system instructions, see
    <https://ai.google.dev/gemini-api/docs/system-instructions?lang=rest>
    """
    generation_config: NotRequired[_GeminiGenerationConfig]


class GeminiSafetySettings(TypedDict):
    """Safety settings options for Gemini model request.

    See [Gemini API docs](https://ai.google.dev/gemini-api/docs/safety-settings) for safety category and threshold descriptions.
    For an example on how to use `GeminiSafetySettings`, see [here](../../agents.md#model-specific-settings).
    """

    category: Literal[
        'HARM_CATEGORY_UNSPECIFIED',
        'HARM_CATEGORY_HARASSMENT',
        'HARM_CATEGORY_HATE_SPEECH',
        'HARM_CATEGORY_SEXUALLY_EXPLICIT',
        'HARM_CATEGORY_DANGEROUS_CONTENT',
        'HARM_CATEGORY_CIVIC_INTEGRITY',
    ]
    """
    Safety settings category.
    """

    threshold: Literal[
        'HARM_BLOCK_THRESHOLD_UNSPECIFIED',
        'BLOCK_LOW_AND_ABOVE',
        'BLOCK_MEDIUM_AND_ABOVE',
        'BLOCK_ONLY_HIGH',
        'BLOCK_NONE',
        'OFF',
    ]
    """
    Safety settings threshold.
    """


class _GeminiGenerationConfig(TypedDict, total=False):
    """Schema for an API request to the Gemini API.

    Note there are many additional fields available that have not been added yet.

    See <https://ai.google.dev/api/generate-content#generationconfig> for API docs.
    """

    max_output_tokens: int
    temperature: float
    top_p: float
    presence_penalty: float
    frequency_penalty: float
    stop_sequences: list[str]


class _GeminiContent(TypedDict):
    role: Literal['user', 'model']
    parts: list[_GeminiPartUnion]


def _content_model_response(m: ModelResponse) -> _GeminiContent:
    parts: list[_GeminiPartUnion] = []
    for item in m.parts:
        if isinstance(item, ToolCallPart):
            parts.append(_function_call_part_from_call(item))
        elif isinstance(item, TextPart):
            if item.content:
                parts.append(_GeminiTextPart(text=item.content))
        else:
            assert_never(item)
    return _GeminiContent(role='model', parts=parts)


class _GeminiTextPart(TypedDict):
    text: str


class _GeminiInlineData(TypedDict):
    data: str
    mime_type: Annotated[str, pydantic.Field(alias='mimeType')]


class _GeminiInlineDataPart(TypedDict):
    """See <https://ai.google.dev/api/caching#Blob>."""

    inline_data: Annotated[_GeminiInlineData, pydantic.Field(alias='inlineData')]


class _GeminiFileData(TypedDict):
    """See <https://ai.google.dev/api/caching#FileData>."""

    file_uri: Annotated[str, pydantic.Field(alias='fileUri')]
    mime_type: Annotated[str, pydantic.Field(alias='mimeType')]


class _GeminiFileDataPart(TypedDict):
    file_data: Annotated[_GeminiFileData, pydantic.Field(alias='fileData')]


class _GeminiFunctionCallPart(TypedDict):
    function_call: Annotated[_GeminiFunctionCall, pydantic.Field(alias='functionCall')]


def _function_call_part_from_call(tool: ToolCallPart) -> _GeminiFunctionCallPart:
    return _GeminiFunctionCallPart(function_call=_GeminiFunctionCall(name=tool.tool_name, args=tool.args_as_dict()))


def _process_response_from_parts(
    parts: Sequence[_GeminiPartUnion], model_name: GeminiModelName, timestamp: datetime | None = None
) -> ModelResponse:
    items: list[ModelResponsePart] = []
    for part in parts:
        if 'text' in part:
            items.append(TextPart(content=part['text']))
        elif 'function_call' in part:
            items.append(ToolCallPart(tool_name=part['function_call']['name'], args=part['function_call']['args']))
        elif 'function_response' in part:
            raise UnexpectedModelBehavior(
                f'Unsupported response from Gemini, expected all parts to be function calls or text, got: {part!r}'
            )
    return ModelResponse(parts=items, model_name=model_name, timestamp=timestamp or _utils.now_utc())


class _GeminiFunctionCall(TypedDict):
    """See <https://ai.google.dev/api/caching#FunctionCall>."""

    name: str
    args: dict[str, Any]


class _GeminiFunctionResponsePart(TypedDict):
    function_response: Annotated[_GeminiFunctionResponse, pydantic.Field(alias='functionResponse')]


def _response_part_from_response(name: str, response: dict[str, Any]) -> _GeminiFunctionResponsePart:
    return _GeminiFunctionResponsePart(function_response=_GeminiFunctionResponse(name=name, response=response))


class _GeminiFunctionResponse(TypedDict):
    """See <https://ai.google.dev/api/caching#FunctionResponse>."""

    name: str
    response: dict[str, Any]


def _part_discriminator(v: Any) -> str:
    if isinstance(v, dict):
        if 'text' in v:
            return 'text'
        elif 'inlineData' in v:
            return 'inline_data'
        elif 'fileData' in v:
            return 'file_data'
        elif 'functionCall' in v or 'function_call' in v:
            return 'function_call'
        elif 'functionResponse' in v or 'function_response' in v:
            return 'function_response'
    return 'text'


# See <https://ai.google.dev/api/caching#Part>
# we don't currently support other part types
# TODO discriminator
_GeminiPartUnion = Annotated[
    Union[
        Annotated[_GeminiTextPart, pydantic.Tag('text')],
        Annotated[_GeminiFunctionCallPart, pydantic.Tag('function_call')],
        Annotated[_GeminiFunctionResponsePart, pydantic.Tag('function_response')],
        Annotated[_GeminiInlineDataPart, pydantic.Tag('inline_data')],
        Annotated[_GeminiFileDataPart, pydantic.Tag('file_data')],
    ],
    pydantic.Discriminator(_part_discriminator),
]


class _GeminiTextContent(TypedDict):
    role: Literal['user', 'model']
    parts: list[_GeminiTextPart]


class _GeminiTools(TypedDict):
    function_declarations: list[Annotated[_GeminiFunction, pydantic.Field(alias='functionDeclarations')]]


class _GeminiFunction(TypedDict):
    name: str
    description: str
    parameters: NotRequired[dict[str, Any]]
    """
    ObjectJsonSchema isn't really true since Gemini only accepts a subset of JSON Schema
    <https://ai.google.dev/gemini-api/docs/function-calling#function_declarations>
    and
    <https://ai.google.dev/api/caching#FunctionDeclaration>
    """


def _function_from_abstract_tool(tool: ToolDefinition) -> _GeminiFunction:
    json_schema = tool.parameters_json_schema
    f = _GeminiFunction(name=tool.name, description=tool.description)
    if json_schema.get('properties'):
        f['parameters'] = json_schema
    return f


class _GeminiToolConfig(TypedDict):
    function_calling_config: _GeminiFunctionCallingConfig


class _GeminiFunctionCallingConfig(TypedDict):
    """The function calling config for the Gemini API.

    See <https://ai.google.dev/gemini-api/docs/function-calling>
    """

    mode: Literal['ANY', 'AUTO', 'NONE']
    allowed_function_names: NotRequired[list[str]]
    """If not provided, all functions are allowed.

    It can only be used with `mode` set to `'ANY'`.
    """


@pydantic.with_config(pydantic.ConfigDict(defer_build=True))
class _GeminiResponse(TypedDict):
    """Schema for the response from the Gemini API.

    See <https://ai.google.dev/api/generate-content#v1beta.GenerateContentResponse>
    and <https://cloud.google.com/vertex-ai/docs/reference/rest/v1/GenerateContentResponse>
    """

    candidates: list[_GeminiCandidates]
    # usageMetadata appears to be required by both APIs but is omitted when streaming responses until the last response
    usage_metadata: NotRequired[Annotated[_GeminiUsageMetaData, pydantic.Field(alias='usageMetadata')]]
    prompt_feedback: NotRequired[Annotated[_GeminiPromptFeedback, pydantic.Field(alias='promptFeedback')]]
    model_version: NotRequired[Annotated[str, pydantic.Field(alias='modelVersion')]]


class _GeminiCandidates(TypedDict):
    """See <https://ai.google.dev/api/generate-content#v1beta.Candidate>."""

    content: NotRequired[_GeminiContent]
    finish_reason: NotRequired[Annotated[Literal['STOP', 'MAX_TOKENS', 'SAFETY'], pydantic.Field(alias='finishReason')]]
    """
    See <https://ai.google.dev/api/generate-content#FinishReason>, lots of other values are possible,
    but let's wait until we see them and know what they mean to add them here.
    """
    avg_log_probs: NotRequired[Annotated[float, pydantic.Field(alias='avgLogProbs')]]
    index: NotRequired[int]
    safety_ratings: NotRequired[Annotated[list[_GeminiSafetyRating], pydantic.Field(alias='safetyRatings')]]


class _GeminiUsageMetaData(TypedDict, total=False):
    """See <https://ai.google.dev/api/generate-content#FinishReason>.

    The docs suggest all fields are required, but some are actually not required, so we assume they are all optional.
    """

    prompt_token_count: Annotated[int, pydantic.Field(alias='promptTokenCount')]
    candidates_token_count: NotRequired[Annotated[int, pydantic.Field(alias='candidatesTokenCount')]]
    total_token_count: Annotated[int, pydantic.Field(alias='totalTokenCount')]
    cached_content_token_count: NotRequired[Annotated[int, pydantic.Field(alias='cachedContentTokenCount')]]


def _metadata_as_usage(response: _GeminiResponse) -> usage.Usage:
    metadata = response.get('usage_metadata')
    if metadata is None:
        return usage.Usage()
    details: dict[str, int] = {}
    if cached_content_token_count := metadata.get('cached_content_token_count'):
        details['cached_content_token_count'] = cached_content_token_count
    return usage.Usage(
        request_tokens=metadata.get('prompt_token_count', 0),
        response_tokens=metadata.get('candidates_token_count', 0),
        total_tokens=metadata.get('total_token_count', 0),
        details=details,
    )


class _GeminiSafetyRating(TypedDict):
    """See <https://ai.google.dev/gemini-api/docs/safety-settings#safety-filters>."""

    category: Literal[
        'HARM_CATEGORY_HARASSMENT',
        'HARM_CATEGORY_HATE_SPEECH',
        'HARM_CATEGORY_SEXUALLY_EXPLICIT',
        'HARM_CATEGORY_DANGEROUS_CONTENT',
        'HARM_CATEGORY_CIVIC_INTEGRITY',
    ]
    probability: Literal['NEGLIGIBLE', 'LOW', 'MEDIUM', 'HIGH']
    blocked: NotRequired[bool]


class _GeminiPromptFeedback(TypedDict):
    """See <https://ai.google.dev/api/generate-content#v1beta.GenerateContentResponse>."""

    block_reason: Annotated[str, pydantic.Field(alias='blockReason')]
    safety_ratings: Annotated[list[_GeminiSafetyRating], pydantic.Field(alias='safetyRatings')]


_gemini_request_ta = pydantic.TypeAdapter(_GeminiRequest)
_gemini_response_ta = pydantic.TypeAdapter(_GeminiResponse)

# steam requests return a list of https://ai.google.dev/api/generate-content#method:-models.streamgeneratecontent
_gemini_streamed_response_ta = pydantic.TypeAdapter(list[_GeminiResponse], config=pydantic.ConfigDict(defer_build=True))


class _GeminiJsonSchema:
    """Transforms the JSON Schema from Pydantic to be suitable for Gemini.

    Gemini which [supports](https://ai.google.dev/gemini-api/docs/function-calling#function_declarations)
    a subset of OpenAPI v3.0.3.

    Specifically:
    * gemini doesn't allow the `title` keyword to be set
    * gemini doesn't allow `$defs` — we need to inline the definitions where possible
    """

    def __init__(self, schema: _utils.ObjectJsonSchema):
        self.schema = deepcopy(schema)
        self.defs = self.schema.pop('$defs', {})

    def simplify(self) -> dict[str, Any]:
        self._simplify(self.schema, refs_stack=())
        return self.schema

    def _simplify(self, schema: dict[str, Any], refs_stack: tuple[str, ...]) -> None:
        schema.pop('title', None)
        schema.pop('default', None)
        schema.pop('$schema', None)
        schema.pop('exclusiveMaximum', None)
        schema.pop('exclusiveMinimum', None)
        if ref := schema.pop('$ref', None):
            # noinspection PyTypeChecker
            key = re.sub(r'^#/\$defs/', '', ref)
            if key in refs_stack:
                raise UserError('Recursive `$ref`s in JSON Schema are not supported by Gemini')
            refs_stack += (key,)
            schema_def = self.defs[key]
            self._simplify(schema_def, refs_stack)
            schema.update(schema_def)
            return

        if any_of := schema.get('anyOf'):
            for item_schema in any_of:
                self._simplify(item_schema, refs_stack)
            if len(any_of) == 2 and {'type': 'null'} in any_of:
                for item_schema in any_of:
                    if item_schema != {'type': 'null'}:
                        schema.clear()
                        schema.update(item_schema)
                        schema['nullable'] = True
                        return

        type_ = schema.get('type')

        if type_ == 'object':
            self._object(schema, refs_stack)
        elif type_ == 'array':
            return self._array(schema, refs_stack)
        elif type_ == 'string' and (fmt := schema.pop('format', None)):
            description = schema.get('description')
            if description:
                schema['description'] = f'{description} (format: {fmt})'
            else:
                schema['description'] = f'Format: {fmt}'

    def _object(self, schema: dict[str, Any], refs_stack: tuple[str, ...]) -> None:
        ad_props = schema.pop('additionalProperties', None)
        if ad_props:
            raise UserError('Additional properties in JSON Schema are not supported by Gemini')

        if properties := schema.get('properties'):  # pragma: no branch
            for value in properties.values():
                self._simplify(value, refs_stack)

    def _array(self, schema: dict[str, Any], refs_stack: tuple[str, ...]) -> None:
        if prefix_items := schema.get('prefixItems'):
            # TODO I think this not is supported by Gemini, maybe we should raise an error?
            for prefix_item in prefix_items:
                self._simplify(prefix_item, refs_stack)

        if items_schema := schema.get('items'):  # pragma: no branch
            self._simplify(items_schema, refs_stack)


def _ensure_decodeable(content: bytearray) -> bytearray:
    """Trim any invalid unicode point bytes off the end of a bytearray.

    This is necessary before attempting to parse streaming JSON bytes.

    This is a temporary workaround until https://github.com/pydantic/pydantic-core/issues/1633 is resolved
    """
    while True:
        try:
            content.decode()
        except UnicodeDecodeError:
            content = content[:-1]  # this will definitely succeed before we run out of bytes
        else:
            return content<|MERGE_RESOLUTION|>--- conflicted
+++ resolved
@@ -186,7 +186,6 @@
         model_request_parameters: ModelRequestParameters,
         tools: _GeminiTools | None,
     ) -> _GeminiToolConfig | None:
-<<<<<<< HEAD
         """Determine the `tool_choice` setting for the model.
 
         AUTO: The default model behavior. The model decides to predict either a function call or a natural language response.
@@ -198,12 +197,9 @@
         """
         tool_choice = model_settings.get('tool_choice', 'auto')
 
-        if tool_choice == 'auto' and tools and not model_request_parameters.allow_text_result:
+        if tool_choice == 'auto' and tools and not model_request_parameters.allow_text_output:
             return {'function_calling_config': {'mode': 'ANY'}}
         elif tool_choice == 'auto':
-=======
-        if model_request_parameters.allow_text_output:
->>>>>>> 28f8bdec
             return None
         elif tool_choice == 'none':
             return {'function_calling_config': {'mode': 'NONE'}}
