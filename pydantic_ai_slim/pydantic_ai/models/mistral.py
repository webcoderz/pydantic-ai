from __future__ import annotations as _annotations

import base64
from collections.abc import AsyncIterable, AsyncIterator, Iterable
from contextlib import asynccontextmanager
from dataclasses import dataclass, field
from datetime import datetime, timezone
from itertools import chain
from typing import Any, Literal, Union, cast

import pydantic_core
from httpx import Timeout
from typing_extensions import assert_never

from pydantic_ai.exceptions import UserError

from .. import ModelHTTPError, UnexpectedModelBehavior, _utils
from .._utils import generate_tool_call_id as _generate_tool_call_id, now_utc as _now_utc
from ..messages import (
    BinaryContent,
    DocumentUrl,
    ImageUrl,
    ModelMessage,
    ModelRequest,
    ModelResponse,
    ModelResponsePart,
    ModelResponseStreamEvent,
    RetryPromptPart,
    SystemPromptPart,
    TextPart,
    ToolCallPart,
    ToolReturnPart,
    UserPromptPart,
    VideoUrl,
)
from ..providers import Provider, infer_provider
<<<<<<< HEAD
from ..result import Usage
from ..settings import ForcedFunctionToolChoice, ModelSettings
=======
from ..settings import ModelSettings
>>>>>>> 28f8bdec
from ..tools import ToolDefinition
from ..usage import Usage
from . import (
    Model,
    ModelRequestParameters,
    StreamedResponse,
    check_allow_model_requests,
    get_user_agent,
)

try:
    from mistralai import (
        UNSET,
        CompletionChunk as MistralCompletionChunk,
        Content as MistralContent,
        ContentChunk as MistralContentChunk,
        FunctionCall as MistralFunctionCall,
        ImageURL as MistralImageURL,
        ImageURLChunk as MistralImageURLChunk,
        Mistral,
        OptionalNullable as MistralOptionalNullable,
        TextChunk as MistralTextChunk,
        ToolChoiceEnum as MistralToolChoiceEnum,
    )
    from mistralai.models import (
        ChatCompletionResponse as MistralChatCompletionResponse,
        CompletionEvent as MistralCompletionEvent,
        Messages as MistralMessages,
        SDKError,
        Tool as MistralTool,
        ToolCall as MistralToolCall,
    )
    from mistralai.models.assistantmessage import AssistantMessage as MistralAssistantMessage
    from mistralai.models.function import Function as MistralFunction
    from mistralai.models.systemmessage import SystemMessage as MistralSystemMessage
    from mistralai.models.toolmessage import ToolMessage as MistralToolMessage
    from mistralai.models.usermessage import UserMessage as MistralUserMessage
    from mistralai.types.basemodel import Unset as MistralUnset
    from mistralai.utils.eventstreaming import EventStreamAsync as MistralEventStreamAsync
except ImportError as e:
    raise ImportError(
        'Please install `mistral` to use the Mistral model, '
        'you can use the `mistral` optional group — `pip install "pydantic-ai-slim[mistral]"`'
    ) from e

LatestMistralModelNames = Literal[
    'mistral-large-latest', 'mistral-small-latest', 'codestral-latest', 'mistral-moderation-latest'
]
"""Latest  Mistral models."""

MistralModelName = Union[str, LatestMistralModelNames]
"""Possible Mistral model names.

Since Mistral supports a variety of date-stamped models, we explicitly list the most popular models but
allow any name in the type hints.
Since [the Mistral docs](https://docs.mistral.ai/getting-started/models/models_overview/) for a full list.
"""


class MistralModelSettings(ModelSettings):
    """Settings used for a Mistral model request.

    ALL FIELDS MUST BE `mistral_` PREFIXED SO YOU CAN MERGE THEM WITH OTHER MODELS.
    """

    # This class is a placeholder for any future mistral-specific settings


@dataclass(init=False)
class MistralModel(Model):
    """A model that uses Mistral.

    Internally, this uses the [Mistral Python client](https://github.com/mistralai/client-python) to interact with the API.

    [API Documentation](https://docs.mistral.ai/)
    """

    client: Mistral = field(repr=False)
    json_mode_schema_prompt: str = """Answer in JSON Object, respect the format:\n```\n{schema}\n```\n"""

    _model_name: MistralModelName = field(repr=False)
    _system: str = field(default='mistral_ai', repr=False)

    def __init__(
        self,
        model_name: MistralModelName,
        *,
        provider: Literal['mistral'] | Provider[Mistral] = 'mistral',
        json_mode_schema_prompt: str = """Answer in JSON Object, respect the format:\n```\n{schema}\n```\n""",
    ):
        """Initialize a Mistral model.

        Args:
            model_name: The name of the model to use.
            provider: The provider to use for authentication and API access. Can be either the string
                'mistral' or an instance of `Provider[Mistral]`. If not provided, a new provider will be
                created using the other parameters.
            json_mode_schema_prompt: The prompt to show when the model expects a JSON object as input.
        """
        self._model_name = model_name
        self.json_mode_schema_prompt = json_mode_schema_prompt

        if isinstance(provider, str):
            provider = infer_provider(provider)
        self.client = provider.client

    @property
    def base_url(self) -> str:
        return self.client.sdk_configuration.get_server_details()[0]

    async def request(
        self,
        messages: list[ModelMessage],
        model_settings: ModelSettings | None,
        model_request_parameters: ModelRequestParameters,
    ) -> tuple[ModelResponse, Usage]:
        """Make a non-streaming request to the model from Pydantic AI call."""
        check_allow_model_requests()
        response = await self._completions_create(
            messages, cast(MistralModelSettings, model_settings or {}), model_request_parameters
        )
        return self._process_response(response), _map_usage(response)

    @asynccontextmanager
    async def request_stream(
        self,
        messages: list[ModelMessage],
        model_settings: ModelSettings | None,
        model_request_parameters: ModelRequestParameters,
    ) -> AsyncIterator[StreamedResponse]:
        """Make a streaming request to the model from Pydantic AI call."""
        check_allow_model_requests()
        response = await self._stream_completions_create(
            messages, cast(MistralModelSettings, model_settings or {}), model_request_parameters
        )
        async with response:
            yield await self._process_streamed_response(model_request_parameters.output_tools, response)

    @property
    def model_name(self) -> MistralModelName:
        """The model name."""
        return self._model_name

    @property
    def system(self) -> str:
        """The system / model provider."""
        return self._system

    async def _completions_create(
        self,
        messages: list[ModelMessage],
        model_settings: MistralModelSettings,
        model_request_parameters: ModelRequestParameters,
    ) -> MistralChatCompletionResponse:
        """Make a non-streaming request to the model."""
        tool_choice = self._map_tool_choice(model_settings, model_request_parameters)

        try:
            response = await self.client.chat.complete_async(
                model=str(self._model_name),
                messages=list(chain(*(self._map_message(m) for m in messages))),
                n=1,
<<<<<<< HEAD
                tools=self._map_function_and_result_tools_definition(model_request_parameters) or UNSET,
                tool_choice=tool_choice,
=======
                tools=self._map_function_and_output_tools_definition(model_request_parameters) or UNSET,
                tool_choice=self._get_tool_choice(model_request_parameters),
>>>>>>> 28f8bdec
                stream=False,
                max_tokens=model_settings.get('max_tokens', UNSET),
                temperature=model_settings.get('temperature', UNSET),
                top_p=model_settings.get('top_p', 1),
                timeout_ms=self._get_timeout_ms(model_settings.get('timeout')),
                random_seed=model_settings.get('seed', UNSET),
                stop=model_settings.get('stop_sequences', None),
                http_headers={'User-Agent': get_user_agent()},
            )
        except SDKError as e:
            if (status_code := e.status_code) >= 400:
                raise ModelHTTPError(status_code=status_code, model_name=self.model_name, body=e.body) from e
            raise

        assert response, 'A unexpected empty response from Mistral.'
        return response

    async def _stream_completions_create(
        self,
        messages: list[ModelMessage],
        model_settings: MistralModelSettings,
        model_request_parameters: ModelRequestParameters,
    ) -> MistralEventStreamAsync[MistralCompletionEvent]:
        """Create a streaming completion request to the Mistral model."""
        response: MistralEventStreamAsync[MistralCompletionEvent] | None
        tool_choice = self._map_tool_choice(model_settings, model_request_parameters)
        mistral_messages = list(chain(*(self._map_message(m) for m in messages)))

        if (
            model_request_parameters.output_tools
            and model_request_parameters.function_tools
            or model_request_parameters.function_tools
        ):
            # Function Calling
            response = await self.client.chat.stream_async(
                model=str(self._model_name),
                messages=mistral_messages,
                n=1,
<<<<<<< HEAD
                tools=self._map_function_and_result_tools_definition(model_request_parameters) or UNSET,
                tool_choice=tool_choice,
=======
                tools=self._map_function_and_output_tools_definition(model_request_parameters) or UNSET,
                tool_choice=self._get_tool_choice(model_request_parameters),
>>>>>>> 28f8bdec
                temperature=model_settings.get('temperature', UNSET),
                top_p=model_settings.get('top_p', 1),
                max_tokens=model_settings.get('max_tokens', UNSET),
                timeout_ms=self._get_timeout_ms(model_settings.get('timeout')),
                presence_penalty=model_settings.get('presence_penalty'),
                frequency_penalty=model_settings.get('frequency_penalty'),
                stop=model_settings.get('stop_sequences', None),
                http_headers={'User-Agent': get_user_agent()},
            )

        elif model_request_parameters.output_tools:
            # Json Mode
            parameters_json_schemas = [tool.parameters_json_schema for tool in model_request_parameters.output_tools]
            user_output_format_message = self._generate_user_output_format(parameters_json_schemas)
            mistral_messages.append(user_output_format_message)

            response = await self.client.chat.stream_async(
                model=str(self._model_name),
                messages=mistral_messages,
                response_format={'type': 'json_object'},
                stream=True,
                http_headers={'User-Agent': get_user_agent()},
            )

        else:
            # Stream Mode
            response = await self.client.chat.stream_async(
                model=str(self._model_name),
                messages=mistral_messages,
                stream=True,
                http_headers={'User-Agent': get_user_agent()},
            )
        assert response, 'A unexpected empty response from Mistral.'
        return response

    @staticmethod
    def _map_tool_choice(
        model_settings: MistralModelSettings, model_request_parameters: ModelRequestParameters
    ) -> MistralToolChoiceEnum | None:
        """Get tool choice for the model.

        - "auto": Default mode. Model decides if it uses the tool or not.
        - "any": Select any tool.
        - "none": Prevents tool use.
        - "required": Forces tool use.
        """
<<<<<<< HEAD
        tool_choice = model_settings.get('tool_choice', 'auto')

        if not model_request_parameters.function_tools and not model_request_parameters.result_tools:
            return None
        elif tool_choice == 'auto' and not model_request_parameters.allow_text_result:
=======
        if not model_request_parameters.function_tools and not model_request_parameters.output_tools:
            return None
        elif not model_request_parameters.allow_text_output:
>>>>>>> 28f8bdec
            return 'required'
        elif isinstance(tool_choice, ForcedFunctionToolChoice):
            raise UserError(
                'Mistral does not support forcing a specific tool. '
                'Please choose a different value for the `tool_choice` parameter in the model settings.'
            )
        elif tool_choice in ('auto', 'none', 'required'):
            return tool_choice
        else:
            assert_never(tool_choice)

    def _map_function_and_output_tools_definition(
        self, model_request_parameters: ModelRequestParameters
    ) -> list[MistralTool] | None:
        """Map function and output tools to MistralTool format.

        Returns None if both function_tools and output_tools are empty.
        """
        all_tools: list[ToolDefinition] = (
            model_request_parameters.function_tools + model_request_parameters.output_tools
        )
        tools = [
            MistralTool(
                function=MistralFunction(name=r.name, parameters=r.parameters_json_schema, description=r.description)
            )
            for r in all_tools
        ]
        return tools if tools else None

    def _process_response(self, response: MistralChatCompletionResponse) -> ModelResponse:
        """Process a non-streamed response, and prepare a message to return."""
        assert response.choices, 'Unexpected empty response choice.'

        if response.created:
            timestamp = datetime.fromtimestamp(response.created, tz=timezone.utc)
        else:
            timestamp = _now_utc()

        choice = response.choices[0]
        content = choice.message.content
        tool_calls = choice.message.tool_calls

        parts: list[ModelResponsePart] = []
        if text := _map_content(content):
            parts.append(TextPart(content=text))

        if isinstance(tool_calls, list):
            for tool_call in tool_calls:
                tool = self._map_mistral_to_pydantic_tool_call(tool_call=tool_call)
                parts.append(tool)

        return ModelResponse(parts, model_name=response.model, timestamp=timestamp)

    async def _process_streamed_response(
        self,
        output_tools: list[ToolDefinition],
        response: MistralEventStreamAsync[MistralCompletionEvent],
    ) -> StreamedResponse:
        """Process a streamed response, and prepare a streaming response to return."""
        peekable_response = _utils.PeekableAsyncStream(response)
        first_chunk = await peekable_response.peek()
        if isinstance(first_chunk, _utils.Unset):
            raise UnexpectedModelBehavior('Streamed response ended without content or tool calls')

        if first_chunk.data.created:
            timestamp = datetime.fromtimestamp(first_chunk.data.created, tz=timezone.utc)
        else:
            timestamp = datetime.now(tz=timezone.utc)

        return MistralStreamedResponse(
            _response=peekable_response,
            _model_name=self._model_name,
            _timestamp=timestamp,
            _output_tools={c.name: c for c in output_tools},
        )

    @staticmethod
    def _map_mistral_to_pydantic_tool_call(tool_call: MistralToolCall) -> ToolCallPart:
        """Maps a MistralToolCall to a ToolCall."""
        tool_call_id = tool_call.id or _generate_tool_call_id()
        func_call = tool_call.function

        return ToolCallPart(func_call.name, func_call.arguments, tool_call_id)

    @staticmethod
    def _map_tool_call(t: ToolCallPart) -> MistralToolCall:
        """Maps a pydantic-ai ToolCall to a MistralToolCall."""
        return MistralToolCall(
            id=_utils.guard_tool_call_id(t=t),
            type='function',
            function=MistralFunctionCall(name=t.tool_name, arguments=t.args),
        )

    def _generate_user_output_format(self, schemas: list[dict[str, Any]]) -> MistralUserMessage:
        """Get a message with an example of the expected output format."""
        examples: list[dict[str, Any]] = []
        for schema in schemas:
            typed_dict_definition: dict[str, Any] = {}
            for key, value in schema.get('properties', {}).items():
                typed_dict_definition[key] = self._get_python_type(value)
            examples.append(typed_dict_definition)

        example_schema = examples[0] if len(examples) == 1 else examples
        return MistralUserMessage(content=self.json_mode_schema_prompt.format(schema=example_schema))

    @classmethod
    def _get_python_type(cls, value: dict[str, Any]) -> str:
        """Return a string representation of the Python type for a single JSON schema property.

        This function handles recursion for nested arrays/objects and `anyOf`.
        """
        # 1) Handle anyOf first, because it's a different schema structure
        if any_of := value.get('anyOf'):
            # Simplistic approach: pick the first option in anyOf
            # (In reality, you'd possibly want to merge or union types)
            return f'Optional[{cls._get_python_type(any_of[0])}]'

        # 2) If we have a top-level "type" field
        value_type = value.get('type')
        if not value_type:
            # No explicit type; fallback
            return 'Any'

        # 3) Direct simple type mapping (string, integer, float, bool, None)
        if value_type in SIMPLE_JSON_TYPE_MAPPING and value_type != 'array' and value_type != 'object':
            return SIMPLE_JSON_TYPE_MAPPING[value_type]

        # 4) Array: Recursively get the item type
        if value_type == 'array':
            items = value.get('items', {})
            return f'list[{cls._get_python_type(items)}]'

        # 5) Object: Check for additionalProperties
        if value_type == 'object':
            additional_properties = value.get('additionalProperties', {})
            if isinstance(additional_properties, bool):
                return 'bool'  # pragma: no cover
            additional_properties_type = additional_properties.get('type')
            if (
                additional_properties_type in SIMPLE_JSON_TYPE_MAPPING
                and additional_properties_type != 'array'
                and additional_properties_type != 'object'
            ):
                # dict[str, bool/int/float/etc...]
                return f'dict[str, {SIMPLE_JSON_TYPE_MAPPING[additional_properties_type]}]'
            elif additional_properties_type == 'array':
                array_items = additional_properties.get('items', {})
                return f'dict[str, list[{cls._get_python_type(array_items)}]]'
            elif additional_properties_type == 'object':
                # nested dictionary of unknown shape
                return 'dict[str, dict[str, Any]]'
            else:
                # If no additionalProperties type or something else, default to a generic dict
                return 'dict[str, Any]'

        # 6) Fallback
        return 'Any'

    @staticmethod
    def _get_timeout_ms(timeout: Timeout | float | None) -> int | None:
        """Convert a timeout to milliseconds."""
        if timeout is None:
            return None
        if isinstance(timeout, float):
            return int(1000 * timeout)
        raise NotImplementedError('Timeout object is not yet supported for MistralModel.')

    @classmethod
    def _map_user_message(cls, message: ModelRequest) -> Iterable[MistralMessages]:
        for part in message.parts:
            if isinstance(part, SystemPromptPart):
                yield MistralSystemMessage(content=part.content)
            elif isinstance(part, UserPromptPart):
                yield cls._map_user_prompt(part)
            elif isinstance(part, ToolReturnPart):
                yield MistralToolMessage(
                    tool_call_id=part.tool_call_id,
                    content=part.model_response_str(),
                )
            elif isinstance(part, RetryPromptPart):
                if part.tool_name is None:
                    yield MistralUserMessage(content=part.model_response())
                else:
                    yield MistralToolMessage(
                        tool_call_id=part.tool_call_id,
                        content=part.model_response(),
                    )
            else:
                assert_never(part)

    @classmethod
    def _map_message(cls, message: ModelMessage) -> Iterable[MistralMessages]:
        """Just maps a `pydantic_ai.Message` to a `MistralMessage`."""
        if isinstance(message, ModelRequest):
            yield from cls._map_user_message(message)
        elif isinstance(message, ModelResponse):
            content_chunks: list[MistralContentChunk] = []
            tool_calls: list[MistralToolCall] = []

            for part in message.parts:
                if isinstance(part, TextPart):
                    content_chunks.append(MistralTextChunk(text=part.content))
                elif isinstance(part, ToolCallPart):
                    tool_calls.append(cls._map_tool_call(part))
                else:
                    assert_never(part)
            yield MistralAssistantMessage(content=content_chunks, tool_calls=tool_calls)
        else:
            assert_never(message)

    @staticmethod
    def _map_user_prompt(part: UserPromptPart) -> MistralUserMessage:
        content: str | list[MistralContentChunk]
        if isinstance(part.content, str):
            content = part.content
        else:
            content = []
            for item in part.content:
                if isinstance(item, str):
                    content.append(MistralTextChunk(text=item))
                elif isinstance(item, ImageUrl):
                    content.append(MistralImageURLChunk(image_url=MistralImageURL(url=item.url)))
                elif isinstance(item, BinaryContent):
                    base64_encoded = base64.b64encode(item.data).decode('utf-8')
                    if item.is_image:
                        image_url = MistralImageURL(url=f'data:{item.media_type};base64,{base64_encoded}')
                        content.append(MistralImageURLChunk(image_url=image_url, type='image_url'))
                    else:
                        raise RuntimeError('Only image binary content is supported for Mistral.')
                elif isinstance(item, DocumentUrl):
                    raise RuntimeError('DocumentUrl is not supported in Mistral.')
                elif isinstance(item, VideoUrl):
                    raise RuntimeError('VideoUrl is not supported in Mistral.')
                else:  # pragma: no cover
                    raise RuntimeError(f'Unsupported content type: {type(item)}')
        return MistralUserMessage(content=content)


MistralToolCallId = Union[str, None]


@dataclass
class MistralStreamedResponse(StreamedResponse):
    """Implementation of `StreamedResponse` for Mistral models."""

    _model_name: MistralModelName
    _response: AsyncIterable[MistralCompletionEvent]
    _timestamp: datetime
    _output_tools: dict[str, ToolDefinition]

    _delta_content: str = field(default='', init=False)

    async def _get_event_iterator(self) -> AsyncIterator[ModelResponseStreamEvent]:
        chunk: MistralCompletionEvent
        async for chunk in self._response:
            self._usage += _map_usage(chunk.data)

            try:
                choice = chunk.data.choices[0]
            except IndexError:
                continue

            # Handle the text part of the response
            content = choice.delta.content
            text = _map_content(content)
            if text:
                # Attempt to produce an output tool call from the received text
                if self._output_tools:
                    self._delta_content += text
                    maybe_tool_call_part = self._try_get_output_tool_from_text(self._delta_content, self._output_tools)
                    if maybe_tool_call_part:
                        yield self._parts_manager.handle_tool_call_part(
                            vendor_part_id='output',
                            tool_name=maybe_tool_call_part.tool_name,
                            args=maybe_tool_call_part.args_as_dict(),
                            tool_call_id=maybe_tool_call_part.tool_call_id,
                        )
                else:
                    yield self._parts_manager.handle_text_delta(vendor_part_id='content', content=text)

            # Handle the explicit tool calls
            for index, dtc in enumerate(choice.delta.tool_calls or []):
                # It seems that mistral just sends full tool calls, so we just use them directly, rather than building
                yield self._parts_manager.handle_tool_call_part(
                    vendor_part_id=index, tool_name=dtc.function.name, args=dtc.function.arguments, tool_call_id=dtc.id
                )

    @property
    def model_name(self) -> MistralModelName:
        """Get the model name of the response."""
        return self._model_name

    @property
    def timestamp(self) -> datetime:
        """Get the timestamp of the response."""
        return self._timestamp

    @staticmethod
    def _try_get_output_tool_from_text(text: str, output_tools: dict[str, ToolDefinition]) -> ToolCallPart | None:
        output_json: dict[str, Any] | None = pydantic_core.from_json(text, allow_partial='trailing-strings')
        if output_json:
            for output_tool in output_tools.values():
                # NOTE: Additional verification to prevent JSON validation to crash
                # Ensures required parameters in the JSON schema are respected, especially for stream-based return types.
                # Example with BaseModel and required fields.
                if not MistralStreamedResponse._validate_required_json_schema(
                    output_json, output_tool.parameters_json_schema
                ):
                    continue

                # The following part_id will be thrown away
                return ToolCallPart(tool_name=output_tool.name, args=output_json)

    @staticmethod
    def _validate_required_json_schema(json_dict: dict[str, Any], json_schema: dict[str, Any]) -> bool:
        """Validate that all required parameters in the JSON schema are present in the JSON dictionary."""
        required_params = json_schema.get('required', [])
        properties = json_schema.get('properties', {})

        for param in required_params:
            if param not in json_dict:
                return False

            param_schema = properties.get(param, {})
            param_type = param_schema.get('type')
            param_items_type = param_schema.get('items', {}).get('type')

            if param_type == 'array' and param_items_type:
                if not isinstance(json_dict[param], list):
                    return False
                for item in json_dict[param]:
                    if not isinstance(item, VALID_JSON_TYPE_MAPPING[param_items_type]):
                        return False
            elif param_type and not isinstance(json_dict[param], VALID_JSON_TYPE_MAPPING[param_type]):
                return False

            if isinstance(json_dict[param], dict) and 'properties' in param_schema:
                nested_schema = param_schema
                if not MistralStreamedResponse._validate_required_json_schema(json_dict[param], nested_schema):
                    return False

        return True


VALID_JSON_TYPE_MAPPING: dict[str, Any] = {
    'string': str,
    'integer': int,
    'number': float,
    'boolean': bool,
    'array': list,
    'object': dict,
    'null': type(None),
}

SIMPLE_JSON_TYPE_MAPPING = {
    'string': 'str',
    'integer': 'int',
    'number': 'float',
    'boolean': 'bool',
    'array': 'list',
    'null': 'None',
}


def _map_usage(response: MistralChatCompletionResponse | MistralCompletionChunk) -> Usage:
    """Maps a Mistral Completion Chunk or Chat Completion Response to a Usage."""
    if response.usage:
        return Usage(
            request_tokens=response.usage.prompt_tokens,
            response_tokens=response.usage.completion_tokens,
            total_tokens=response.usage.total_tokens,
            details=None,
        )
    else:
        return Usage()


def _map_content(content: MistralOptionalNullable[MistralContent]) -> str | None:
    """Maps the delta content from a Mistral Completion Chunk to a string or None."""
    output: str | None = None

    if isinstance(content, MistralUnset) or not content:
        output = None
    elif isinstance(content, list):
        for chunk in content:
            if isinstance(chunk, MistralTextChunk):
                output = output or '' + chunk.text
            else:
                assert False, f'Other data types like (Image, Reference) are not yet supported,  got {type(chunk)}'
    elif isinstance(content, str):
        output = content

    # Note: Check len to handle potential mismatch between function calls and responses from the API. (`msg: not the same number of function class and responses`)
    if output and len(output) == 0:  # pragma: no cover
        output = None

    return output<|MERGE_RESOLUTION|>--- conflicted
+++ resolved
@@ -34,21 +34,10 @@
     VideoUrl,
 )
 from ..providers import Provider, infer_provider
-<<<<<<< HEAD
-from ..result import Usage
 from ..settings import ForcedFunctionToolChoice, ModelSettings
-=======
-from ..settings import ModelSettings
->>>>>>> 28f8bdec
 from ..tools import ToolDefinition
 from ..usage import Usage
-from . import (
-    Model,
-    ModelRequestParameters,
-    StreamedResponse,
-    check_allow_model_requests,
-    get_user_agent,
-)
+from . import Model, ModelRequestParameters, StreamedResponse, check_allow_model_requests, get_user_agent
 
 try:
     from mistralai import (
@@ -195,20 +184,13 @@
         model_request_parameters: ModelRequestParameters,
     ) -> MistralChatCompletionResponse:
         """Make a non-streaming request to the model."""
-        tool_choice = self._map_tool_choice(model_settings, model_request_parameters)
-
         try:
             response = await self.client.chat.complete_async(
                 model=str(self._model_name),
                 messages=list(chain(*(self._map_message(m) for m in messages))),
                 n=1,
-<<<<<<< HEAD
-                tools=self._map_function_and_result_tools_definition(model_request_parameters) or UNSET,
-                tool_choice=tool_choice,
-=======
                 tools=self._map_function_and_output_tools_definition(model_request_parameters) or UNSET,
-                tool_choice=self._get_tool_choice(model_request_parameters),
->>>>>>> 28f8bdec
+                tool_choice=self._map_tool_choice(model_settings, model_request_parameters),
                 stream=False,
                 max_tokens=model_settings.get('max_tokens', UNSET),
                 temperature=model_settings.get('temperature', UNSET),
@@ -234,7 +216,6 @@
     ) -> MistralEventStreamAsync[MistralCompletionEvent]:
         """Create a streaming completion request to the Mistral model."""
         response: MistralEventStreamAsync[MistralCompletionEvent] | None
-        tool_choice = self._map_tool_choice(model_settings, model_request_parameters)
         mistral_messages = list(chain(*(self._map_message(m) for m in messages)))
 
         if (
@@ -247,13 +228,8 @@
                 model=str(self._model_name),
                 messages=mistral_messages,
                 n=1,
-<<<<<<< HEAD
-                tools=self._map_function_and_result_tools_definition(model_request_parameters) or UNSET,
-                tool_choice=tool_choice,
-=======
                 tools=self._map_function_and_output_tools_definition(model_request_parameters) or UNSET,
-                tool_choice=self._get_tool_choice(model_request_parameters),
->>>>>>> 28f8bdec
+                tool_choice=self._map_tool_choice(model_settings, model_request_parameters),
                 temperature=model_settings.get('temperature', UNSET),
                 top_p=model_settings.get('top_p', 1),
                 max_tokens=model_settings.get('max_tokens', UNSET),
@@ -300,17 +276,11 @@
         - "none": Prevents tool use.
         - "required": Forces tool use.
         """
-<<<<<<< HEAD
         tool_choice = model_settings.get('tool_choice', 'auto')
 
-        if not model_request_parameters.function_tools and not model_request_parameters.result_tools:
-            return None
-        elif tool_choice == 'auto' and not model_request_parameters.allow_text_result:
-=======
         if not model_request_parameters.function_tools and not model_request_parameters.output_tools:
             return None
-        elif not model_request_parameters.allow_text_output:
->>>>>>> 28f8bdec
+        elif tool_choice == 'auto' and not model_request_parameters.allow_text_output:
             return 'required'
         elif isinstance(tool_choice, ForcedFunctionToolChoice):
             raise UserError(
