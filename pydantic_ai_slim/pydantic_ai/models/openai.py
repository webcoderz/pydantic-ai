from __future__ import annotations as _annotations

import base64
import os
from collections.abc import AsyncIterable, AsyncIterator
from contextlib import asynccontextmanager
from dataclasses import dataclass, field
from datetime import datetime, timezone
from typing import Literal, Union, cast, overload

from httpx import AsyncClient as AsyncHTTPClient
from typing_extensions import assert_never, deprecated

from pydantic_ai.providers import Provider, infer_provider

from .. import ModelHTTPError, UnexpectedModelBehavior, _utils, usage
from .._utils import guard_tool_call_id as _guard_tool_call_id
from ..messages import (
    AudioUrl,
    BinaryContent,
    ImageUrl,
    ModelMessage,
    ModelRequest,
    ModelResponse,
    ModelResponsePart,
    ModelResponseStreamEvent,
    RetryPromptPart,
    SystemPromptPart,
    TextPart,
    ToolCallPart,
    ToolReturnPart,
    UserPromptPart,
)
from ..settings import ForcedFunctionToolChoice, ModelSettings
from ..tools import ToolDefinition
from . import (
    Model,
    ModelRequestParameters,
    StreamedResponse,
    cached_async_http_client,
    check_allow_model_requests,
)

try:
    from openai import NOT_GIVEN, APIStatusError, AsyncOpenAI, AsyncStream
    from openai.types import ChatModel, chat
    from openai.types.chat import (
        ChatCompletionChunk,
        ChatCompletionContentPartImageParam,
        ChatCompletionContentPartInputAudioParam,
        ChatCompletionContentPartParam,
        ChatCompletionContentPartTextParam,
        ChatCompletionToolChoiceOptionParam,
    )
    from openai.types.chat.chat_completion_content_part_image_param import ImageURL
    from openai.types.chat.chat_completion_content_part_input_audio_param import InputAudio
except ImportError as _import_error:
    raise ImportError(
        'Please install `openai` to use the OpenAI model, '
        "you can use the `openai` optional group — `pip install 'pydantic-ai-slim[openai]'`"
    ) from _import_error

OpenAIModelName = Union[str, ChatModel]
"""
Possible OpenAI model names.

Since OpenAI supports a variety of date-stamped models, we explicitly list the latest models but
allow any name in the type hints.
See [the OpenAI docs](https://platform.openai.com/docs/models) for a full list.

Using this more broad type for the model name instead of the ChatModel definition
allows this model to be used more easily with other model types (ie, Ollama, Deepseek).
"""

OpenAISystemPromptRole = Literal['system', 'developer', 'user']


class OpenAIModelSettings(ModelSettings):
    """Settings used for an OpenAI model request."""

    openai_reasoning_effort: chat.ChatCompletionReasoningEffort
    """
    Constrains effort on reasoning for [reasoning models](https://platform.openai.com/docs/guides/reasoning).
    Currently supported values are `low`, `medium`, and `high`. Reducing reasoning effort can
    result in faster responses and fewer tokens used on reasoning in a response.
    """


@dataclass(init=False)
class OpenAIModel(Model):
    """A model that uses the OpenAI API.

    Internally, this uses the [OpenAI Python client](https://github.com/openai/openai-python) to interact with the API.

    Apart from `__init__`, all methods are private or match those of the base class.
    """

    client: AsyncOpenAI = field(repr=False)
    system_prompt_role: OpenAISystemPromptRole | None = field(default=None)

    _model_name: OpenAIModelName = field(repr=False)
    _system: str | None = field(repr=False)

    @overload
    def __init__(
        self,
        model_name: OpenAIModelName,
        *,
        provider: Literal['openai', 'deepseek'] | Provider[AsyncOpenAI] = 'openai',
        system_prompt_role: OpenAISystemPromptRole | None = None,
        system: str | None = 'openai',
    ) -> None: ...

    @deprecated('Use the `provider` parameter instead of `base_url`, `api_key`, `openai_client` and `http_client`.')
    @overload
    def __init__(
        self,
        model_name: OpenAIModelName,
        *,
        provider: None = None,
        base_url: str | None = None,
        api_key: str | None = None,
        openai_client: AsyncOpenAI | None = None,
        http_client: AsyncHTTPClient | None = None,
        system_prompt_role: OpenAISystemPromptRole | None = None,
        system: str | None = 'openai',
    ) -> None: ...

    def __init__(
        self,
        model_name: OpenAIModelName,
        *,
        provider: Literal['openai', 'deepseek'] | Provider[AsyncOpenAI] | None = None,
        base_url: str | None = None,
        api_key: str | None = None,
        openai_client: AsyncOpenAI | None = None,
        http_client: AsyncHTTPClient | None = None,
        system_prompt_role: OpenAISystemPromptRole | None = None,
        system: str | None = 'openai',
    ):
        """Initialize an OpenAI model.

        Args:
            model_name: The name of the OpenAI model to use. List of model names available
                [here](https://github.com/openai/openai-python/blob/v1.54.3/src/openai/types/chat_model.py#L7)
                (Unfortunately, despite being ask to do so, OpenAI do not provide `.inv` files for their API).
            provider: The provider to use. Defaults to `'openai'`.
            base_url: The base url for the OpenAI requests. If not provided, the `OPENAI_BASE_URL` environment variable
                will be used if available. Otherwise, defaults to OpenAI's base url.
            api_key: The API key to use for authentication, if not provided, the `OPENAI_API_KEY` environment variable
                will be used if available.
            openai_client: An existing
                [`AsyncOpenAI`](https://github.com/openai/openai-python?tab=readme-ov-file#async-usage)
                client to use. If provided, `base_url`, `api_key`, and `http_client` must be `None`.
            http_client: An existing `httpx.AsyncClient` to use for making HTTP requests.
            system_prompt_role: The role to use for the system prompt message. If not provided, defaults to `'system'`.
                In the future, this may be inferred from the model name.
            system: The model provider used, defaults to `openai`. This is for observability purposes, you must
                customize the `base_url` and `api_key` to use a different provider.
        """
        self._model_name = model_name

        if provider is not None:
            if isinstance(provider, str):
                self.client = infer_provider(provider).client
            else:
                self.client = provider.client
        else:  # pragma: no cover
            # This is a workaround for the OpenAI client requiring an API key, whilst locally served,
            # openai compatible models do not always need an API key, but a placeholder (non-empty) key is required.
            if (
                api_key is None
                and 'OPENAI_API_KEY' not in os.environ
                and base_url is not None
                and openai_client is None
            ):
                api_key = 'api-key-not-set'

            if openai_client is not None:
                assert http_client is None, 'Cannot provide both `openai_client` and `http_client`'
                assert base_url is None, 'Cannot provide both `openai_client` and `base_url`'
                assert api_key is None, 'Cannot provide both `openai_client` and `api_key`'
                self.client = openai_client
            elif http_client is not None:
                self.client = AsyncOpenAI(base_url=base_url, api_key=api_key, http_client=http_client)
            else:
                self.client = AsyncOpenAI(base_url=base_url, api_key=api_key, http_client=cached_async_http_client())
        self.system_prompt_role = system_prompt_role
        self._system = system

    @property
    def base_url(self) -> str:
        return str(self.client.base_url)

    async def request(
        self,
        messages: list[ModelMessage],
        model_settings: ModelSettings | None,
        model_request_parameters: ModelRequestParameters,
    ) -> tuple[ModelResponse, usage.Usage]:
        check_allow_model_requests()
        response = await self._completions_create(
            messages, False, cast(OpenAIModelSettings, model_settings or {}), model_request_parameters
        )
        return self._process_response(response), _map_usage(response)

    @asynccontextmanager
    async def request_stream(
        self,
        messages: list[ModelMessage],
        model_settings: ModelSettings | None,
        model_request_parameters: ModelRequestParameters,
    ) -> AsyncIterator[StreamedResponse]:
        check_allow_model_requests()
        response = await self._completions_create(
            messages, True, cast(OpenAIModelSettings, model_settings or {}), model_request_parameters
        )
        async with response:
            yield await self._process_streamed_response(response)

    @property
    def model_name(self) -> OpenAIModelName:
        """The model name."""
        return self._model_name

    @property
    def system(self) -> str | None:
        """The system / model provider."""
        return self._system

    @overload
    async def _completions_create(
        self,
        messages: list[ModelMessage],
        stream: Literal[True],
        model_settings: OpenAIModelSettings,
        model_request_parameters: ModelRequestParameters,
    ) -> AsyncStream[ChatCompletionChunk]:
        pass

    @overload
    async def _completions_create(
        self,
        messages: list[ModelMessage],
        stream: Literal[False],
        model_settings: OpenAIModelSettings,
        model_request_parameters: ModelRequestParameters,
    ) -> chat.ChatCompletion:
        pass

    async def _completions_create(
        self,
        messages: list[ModelMessage],
        stream: bool,
        model_settings: OpenAIModelSettings,
        model_request_parameters: ModelRequestParameters,
    ) -> chat.ChatCompletion | AsyncStream[ChatCompletionChunk]:
        tools = self._get_tools(model_request_parameters)
        tool_choice = self._map_tool_choice(model_settings, model_request_parameters, tools)

        openai_messages: list[chat.ChatCompletionMessageParam] = []
        for m in messages:
            async for msg in self._map_message(m):
                openai_messages.append(msg)

        try:
            return await self.client.chat.completions.create(
                model=self._model_name,
                messages=openai_messages,
                n=1,
                parallel_tool_calls=model_settings.get('parallel_tool_calls', NOT_GIVEN),
                tools=tools or NOT_GIVEN,
                tool_choice=tool_choice or NOT_GIVEN,
                stream=stream,
                stream_options={'include_usage': True} if stream else NOT_GIVEN,
                max_tokens=model_settings.get('max_tokens', NOT_GIVEN),
                temperature=model_settings.get('temperature', NOT_GIVEN),
                top_p=model_settings.get('top_p', NOT_GIVEN),
                timeout=model_settings.get('timeout', NOT_GIVEN),
                seed=model_settings.get('seed', NOT_GIVEN),
                presence_penalty=model_settings.get('presence_penalty', NOT_GIVEN),
                frequency_penalty=model_settings.get('frequency_penalty', NOT_GIVEN),
                logit_bias=model_settings.get('logit_bias', NOT_GIVEN),
                reasoning_effort=model_settings.get('openai_reasoning_effort', NOT_GIVEN),
            )
        except APIStatusError as e:
            if (status_code := e.status_code) >= 400:
                raise ModelHTTPError(status_code=status_code, model_name=self.model_name, body=e.body) from e
            raise

    def _process_response(self, response: chat.ChatCompletion) -> ModelResponse:
        """Process a non-streamed response, and prepare a message to return."""
        timestamp = datetime.fromtimestamp(response.created, tz=timezone.utc)
        choice = response.choices[0]
        items: list[ModelResponsePart] = []
        if choice.message.content is not None:
            items.append(TextPart(choice.message.content))
        if choice.message.tool_calls is not None:
            for c in choice.message.tool_calls:
                items.append(ToolCallPart(c.function.name, c.function.arguments, c.id))
        return ModelResponse(items, model_name=response.model, timestamp=timestamp)

    async def _process_streamed_response(self, response: AsyncStream[ChatCompletionChunk]) -> OpenAIStreamedResponse:
        """Process a streamed response, and prepare a streaming response to return."""
        peekable_response = _utils.PeekableAsyncStream(response)
        first_chunk = await peekable_response.peek()
        if isinstance(first_chunk, _utils.Unset):
            raise UnexpectedModelBehavior('Streamed response ended without content or tool calls')

        return OpenAIStreamedResponse(
            _model_name=self._model_name,
            _response=peekable_response,
            _timestamp=datetime.fromtimestamp(first_chunk.created, tz=timezone.utc),
        )

<<<<<<< HEAD
<<<<<<< Updated upstream
=======
=======
>>>>>>> 9159aeb1
    @staticmethod
    def _map_tool_choice(
        model_settings: OpenAIModelSettings,
        model_request_parameters: ModelRequestParameters,
        tools: list[chat.ChatCompletionToolParam],
    ) -> ChatCompletionToolChoiceOptionParam | None:
        """Determine the `tool_choice` setting for the model."""
        tool_choice = model_settings.get('tool_choice', 'auto')

        if tool_choice == 'auto' and tools and not model_request_parameters.allow_text_result:
            return 'required'
        elif tool_choice == 'auto':
            return None
        elif tool_choice in ('none', 'required'):
<<<<<<< HEAD
            return cast(ChatCompletionToolChoiceOptionParam, tool_choice)
=======
            return tool_choice
>>>>>>> 9159aeb1
        elif isinstance(tool_choice, ForcedFunctionToolChoice):
            return {'type': 'function', 'function': {'name': tool_choice.name}}
        else:
            assert_never(tool_choice)

<<<<<<< HEAD
>>>>>>> Stashed changes
=======
>>>>>>> 9159aeb1
    def _get_tools(self, model_request_parameters: ModelRequestParameters) -> list[chat.ChatCompletionToolParam]:
        tools = [self._map_tool_definition(r) for r in model_request_parameters.function_tools]
        if model_request_parameters.result_tools:
            tools += [self._map_tool_definition(r) for r in model_request_parameters.result_tools]
        return tools

    async def _map_message(self, message: ModelMessage) -> AsyncIterable[chat.ChatCompletionMessageParam]:
        """Just maps a `pydantic_ai.Message` to a `openai.types.ChatCompletionMessageParam`."""
        if isinstance(message, ModelRequest):
            async for item in self._map_user_message(message):
                yield item
        elif isinstance(message, ModelResponse):
            texts: list[str] = []
            tool_calls: list[chat.ChatCompletionMessageToolCallParam] = []
            for item in message.parts:
                if isinstance(item, TextPart):
                    texts.append(item.content)
                elif isinstance(item, ToolCallPart):
                    tool_calls.append(self._map_tool_call(item))
                else:
                    assert_never(item)
            message_param = chat.ChatCompletionAssistantMessageParam(role='assistant')
            if texts:
                # Note: model responses from this model should only have one text item, so the following
                # shouldn't merge multiple texts into one unless you switch models between runs:
                message_param['content'] = '\n\n'.join(texts)
            if tool_calls:
                message_param['tool_calls'] = tool_calls
            yield message_param
        else:
            assert_never(message)

    @staticmethod
    def _map_tool_call(t: ToolCallPart) -> chat.ChatCompletionMessageToolCallParam:
        return chat.ChatCompletionMessageToolCallParam(
            id=_guard_tool_call_id(t=t, model_source='OpenAI'),
            type='function',
            function={'name': t.tool_name, 'arguments': t.args_as_json_str()},
        )

    @staticmethod
    def _map_tool_definition(f: ToolDefinition) -> chat.ChatCompletionToolParam:
        return {
            'type': 'function',
            'function': {
                'name': f.name,
                'description': f.description,
                'parameters': f.parameters_json_schema,
            },
        }

    async def _map_user_message(self, message: ModelRequest) -> AsyncIterable[chat.ChatCompletionMessageParam]:
        for part in message.parts:
            if isinstance(part, SystemPromptPart):
                if self.system_prompt_role == 'developer':
                    yield chat.ChatCompletionDeveloperMessageParam(role='developer', content=part.content)
                elif self.system_prompt_role == 'user':
                    yield chat.ChatCompletionUserMessageParam(role='user', content=part.content)
                else:
                    yield chat.ChatCompletionSystemMessageParam(role='system', content=part.content)
            elif isinstance(part, UserPromptPart):
                yield await self._map_user_prompt(part)
            elif isinstance(part, ToolReturnPart):
                yield chat.ChatCompletionToolMessageParam(
                    role='tool',
                    tool_call_id=_guard_tool_call_id(t=part, model_source='OpenAI'),
                    content=part.model_response_str(),
                )
            elif isinstance(part, RetryPromptPart):
                if part.tool_name is None:
                    yield chat.ChatCompletionUserMessageParam(role='user', content=part.model_response())
                else:
                    yield chat.ChatCompletionToolMessageParam(
                        role='tool',
                        tool_call_id=_guard_tool_call_id(t=part, model_source='OpenAI'),
                        content=part.model_response(),
                    )
            else:
                assert_never(part)

    @staticmethod
    async def _map_user_prompt(part: UserPromptPart) -> chat.ChatCompletionUserMessageParam:
        content: str | list[ChatCompletionContentPartParam]
        if isinstance(part.content, str):
            content = part.content
        else:
            content = []
            for item in part.content:
                if isinstance(item, str):
                    content.append(ChatCompletionContentPartTextParam(text=item, type='text'))
                elif isinstance(item, ImageUrl):
                    image_url = ImageURL(url=item.url)
                    content.append(ChatCompletionContentPartImageParam(image_url=image_url, type='image_url'))
                elif isinstance(item, BinaryContent):
                    base64_encoded = base64.b64encode(item.data).decode('utf-8')
                    if item.is_image:
                        image_url = ImageURL(url=f'data:{item.media_type};base64,{base64_encoded}')
                        content.append(ChatCompletionContentPartImageParam(image_url=image_url, type='image_url'))
                    elif item.is_audio:
                        audio = InputAudio(data=base64_encoded, format=item.audio_format)
                        content.append(ChatCompletionContentPartInputAudioParam(input_audio=audio, type='input_audio'))
                    else:  # pragma: no cover
                        raise RuntimeError(f'Unsupported binary content type: {item.media_type}')
                elif isinstance(item, AudioUrl):  # pragma: no cover
                    client = cached_async_http_client()
                    response = await client.get(item.url)
                    response.raise_for_status()
                    base64_encoded = base64.b64encode(response.content).decode('utf-8')
                    audio = InputAudio(data=base64_encoded, format=response.headers.get('content-type'))
                    content.append(ChatCompletionContentPartInputAudioParam(input_audio=audio, type='input_audio'))
                else:
                    assert_never(item)
        return chat.ChatCompletionUserMessageParam(role='user', content=content)


@dataclass
class OpenAIStreamedResponse(StreamedResponse):
    """Implementation of `StreamedResponse` for OpenAI models."""

    _model_name: OpenAIModelName
    _response: AsyncIterable[ChatCompletionChunk]
    _timestamp: datetime

    async def _get_event_iterator(self) -> AsyncIterator[ModelResponseStreamEvent]:
        async for chunk in self._response:
            self._usage += _map_usage(chunk)

            try:
                choice = chunk.choices[0]
            except IndexError:
                continue

            # Handle the text part of the response
            content = choice.delta.content
            if content is not None:
                yield self._parts_manager.handle_text_delta(vendor_part_id='content', content=content)

            for dtc in choice.delta.tool_calls or []:
                maybe_event = self._parts_manager.handle_tool_call_delta(
                    vendor_part_id=dtc.index,
                    tool_name=dtc.function and dtc.function.name,
                    args=dtc.function and dtc.function.arguments,
                    tool_call_id=dtc.id,
                )
                if maybe_event is not None:
                    yield maybe_event

    @property
    def model_name(self) -> OpenAIModelName:
        """Get the model name of the response."""
        return self._model_name

    @property
    def timestamp(self) -> datetime:
        """Get the timestamp of the response."""
        return self._timestamp


def _map_usage(response: chat.ChatCompletion | ChatCompletionChunk) -> usage.Usage:
    response_usage = response.usage
    if response_usage is None:
        return usage.Usage()
    else:
        details: dict[str, int] = {}
        if response_usage.completion_tokens_details is not None:
            details.update(response_usage.completion_tokens_details.model_dump(exclude_none=True))
        if response_usage.prompt_tokens_details is not None:
            details.update(response_usage.prompt_tokens_details.model_dump(exclude_none=True))
        return usage.Usage(
            request_tokens=response_usage.prompt_tokens,
            response_tokens=response_usage.completion_tokens,
            total_tokens=response_usage.total_tokens,
            details=details,
        )<|MERGE_RESOLUTION|>--- conflicted
+++ resolved
@@ -313,11 +313,6 @@
             _timestamp=datetime.fromtimestamp(first_chunk.created, tz=timezone.utc),
         )
 
-<<<<<<< HEAD
-<<<<<<< Updated upstream
-=======
-=======
->>>>>>> 9159aeb1
     @staticmethod
     def _map_tool_choice(
         model_settings: OpenAIModelSettings,
@@ -332,20 +327,12 @@
         elif tool_choice == 'auto':
             return None
         elif tool_choice in ('none', 'required'):
-<<<<<<< HEAD
-            return cast(ChatCompletionToolChoiceOptionParam, tool_choice)
-=======
             return tool_choice
->>>>>>> 9159aeb1
         elif isinstance(tool_choice, ForcedFunctionToolChoice):
             return {'type': 'function', 'function': {'name': tool_choice.name}}
         else:
             assert_never(tool_choice)
 
-<<<<<<< HEAD
->>>>>>> Stashed changes
-=======
->>>>>>> 9159aeb1
     def _get_tools(self, model_request_parameters: ModelRequestParameters) -> list[chat.ChatCompletionToolParam]:
         tools = [self._map_tool_definition(r) for r in model_request_parameters.function_tools]
         if model_request_parameters.result_tools:
