--- conflicted
+++ resolved
@@ -133,7 +133,19 @@
     * Groq
     """
 
-<<<<<<< HEAD
+    stop_sequences: list[str]
+    """Sequences that will cause the model to stop generating.
+
+    Supported by:
+
+    * OpenAI
+    * Anthropic
+    * Bedrock
+    * Mistral
+    * Groq
+    * Cohere
+    """
+
     tool_choice: Literal['none', 'auto', 'required'] | ForcedFunctionToolChoice
     """Decide the model's behavior regarding tool use.
 
@@ -170,21 +182,6 @@
             return self.tool
         return self.tool.__name__
 
-=======
-    stop_sequences: list[str]
-    """Sequences that will cause the model to stop generating.
-
-    Supported by:
-
-    * OpenAI
-    * Anthropic
-    * Bedrock
-    * Mistral
-    * Groq
-    * Cohere
-    """
-
->>>>>>> 28f8bdec
 
 def merge_model_settings(base: ModelSettings | None, overrides: ModelSettings | None) -> ModelSettings | None:
     """Merge two sets of model settings, preferring the overrides.
