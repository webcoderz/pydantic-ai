# pyright: reportPrivateUsage=false
from __future__ import annotations as _annotations

import datetime
import json
from collections.abc import AsyncIterator, Callable, Sequence
from dataclasses import dataclass
from datetime import timezone
from typing import Annotated

import httpx
import pytest
from inline_snapshot import snapshot
from pydantic import BaseModel, Field
from typing_extensions import Literal, TypeAlias

from pydantic_ai import Agent, ModelRetry, UnexpectedModelBehavior, UserError
from pydantic_ai.exceptions import ModelHTTPError
from pydantic_ai.messages import (
    BinaryContent,
    DocumentUrl,
    ImageUrl,
    ModelRequest,
    ModelResponse,
    RetryPromptPart,
    SystemPromptPart,
    TextPart,
    ToolCallPart,
    ToolReturnPart,
    UserPromptPart,
)
from pydantic_ai.models import ModelRequestParameters
from pydantic_ai.models.gemini import (
    GeminiModel,
    GeminiModelSettings,
    _content_model_response,
    _gemini_response_ta,
    _gemini_streamed_response_ta,
    _GeminiCandidates,
    _GeminiContent,
    _GeminiFunction,
    _GeminiFunctionCallingConfig,
    _GeminiResponse,
    _GeminiSafetyRating,
    _GeminiToolConfig,
    _GeminiTools,
    _GeminiUsageMetaData,
)
from pydantic_ai.providers.google_gla import GoogleGLAProvider
from pydantic_ai.result import Usage
from pydantic_ai.tools import ToolDefinition

from ..conftest import ClientWithHandler, IsNow, IsStr, TestEnv

pytestmark = pytest.mark.anyio


async def test_model_simple(allow_model_requests: None):
    m = GeminiModel('gemini-1.5-flash', provider=GoogleGLAProvider(api_key='via-arg'))
    assert isinstance(m.client, httpx.AsyncClient)
    assert m.model_name == 'gemini-1.5-flash'
    assert 'x-goog-api-key' in m.client.headers

<<<<<<< HEAD
    arc = ModelRequestParameters(function_tools=[], allow_text_result=True, result_tools=[])
    tools = m._get_tools(arc)
    tool_config = m._get_tool_config(GeminiModelSettings(gemini_safety_settings=[]), arc, tools)
=======
    mrp = ModelRequestParameters(function_tools=[], allow_text_result=True, result_tools=[])
    mrp = m.customize_request_parameters(mrp)
    tools = m._get_tools(mrp)
    tool_config = m._get_tool_config(mrp, tools)
>>>>>>> 84c6c5d2
    assert tools is None
    assert tool_config is None


async def test_model_tools(allow_model_requests: None):
    m = GeminiModel('gemini-1.5-flash', provider=GoogleGLAProvider(api_key='via-arg'))
    tools = [
        ToolDefinition(
            'foo',
            'This is foo',
            {'type': 'object', 'title': 'Foo', 'properties': {'bar': {'type': 'number', 'title': 'Bar'}}},
        ),
        ToolDefinition(
            'apple',
            'This is apple',
            {
                'type': 'object',
                'properties': {
                    'banana': {'type': 'array', 'title': 'Banana', 'items': {'type': 'number', 'title': 'Bar'}}
                },
            },
        ),
    ]
    result_tool = ToolDefinition(
        'result',
        'This is the tool for the final Result',
        {'type': 'object', 'title': 'Result', 'properties': {'spam': {'type': 'number'}}, 'required': ['spam']},
    )

<<<<<<< HEAD
    arc = ModelRequestParameters(function_tools=tools, allow_text_result=True, result_tools=[result_tool])
    tools = m._get_tools(arc)
    tool_config = m._get_tool_config(GeminiModelSettings(gemini_safety_settings=[]), arc, tools)
=======
    mrp = ModelRequestParameters(function_tools=tools, allow_text_result=True, result_tools=[result_tool])
    mrp = m.customize_request_parameters(mrp)
    tools = m._get_tools(mrp)
    tool_config = m._get_tool_config(mrp, tools)
>>>>>>> 84c6c5d2
    assert tools == snapshot(
        _GeminiTools(
            function_declarations=[
                _GeminiFunction(
                    name='foo',
                    description='This is foo',
                    parameters={'type': 'object', 'properties': {'bar': {'type': 'number'}}},
                ),
                _GeminiFunction(
                    name='apple',
                    description='This is apple',
                    parameters={
                        'type': 'object',
                        'properties': {'banana': {'type': 'array', 'items': {'type': 'number'}}},
                    },
                ),
                _GeminiFunction(
                    name='result',
                    description='This is the tool for the final Result',
                    parameters={
                        'type': 'object',
                        'properties': {'spam': {'type': 'number'}},
                        'required': ['spam'],
                    },
                ),
            ]
        )
    )
    assert tool_config is None


async def test_require_response_tool(allow_model_requests: None):
    m = GeminiModel('gemini-1.5-flash', provider=GoogleGLAProvider(api_key='via-arg'))
    result_tool = ToolDefinition(
        'result',
        'This is the tool for the final Result',
        {'type': 'object', 'title': 'Result', 'properties': {'spam': {'type': 'number'}}},
    )
<<<<<<< HEAD
    arc = ModelRequestParameters(function_tools=[], allow_text_result=False, result_tools=[result_tool])
    tools = m._get_tools(arc)
    tool_config = m._get_tool_config(GeminiModelSettings(gemini_safety_settings=[]), arc, tools)
=======
    mrp = ModelRequestParameters(function_tools=[], allow_text_result=False, result_tools=[result_tool])
    mrp = m.customize_request_parameters(mrp)
    tools = m._get_tools(mrp)
    tool_config = m._get_tool_config(mrp, tools)
>>>>>>> 84c6c5d2
    assert tools == snapshot(
        _GeminiTools(
            function_declarations=[
                _GeminiFunction(
                    name='result',
                    description='This is the tool for the final Result',
                    parameters={
                        'type': 'object',
                        'properties': {'spam': {'type': 'number'}},
                    },
                ),
            ]
        )
    )
    assert tool_config == snapshot(_GeminiToolConfig(function_calling_config=_GeminiFunctionCallingConfig(mode='ANY')))


async def test_json_def_replaced(allow_model_requests: None):
    class Location(BaseModel):
        lat: float
        lng: float = 1.1

    class Locations(BaseModel):
        locations: list[Location]

    json_schema = Locations.model_json_schema()
    assert json_schema == snapshot(
        {
            '$defs': {
                'Location': {
                    'properties': {
                        'lat': {'title': 'Lat', 'type': 'number'},
                        'lng': {'default': 1.1, 'title': 'Lng', 'type': 'number'},
                    },
                    'required': ['lat'],
                    'title': 'Location',
                    'type': 'object',
                }
            },
            'properties': {'locations': {'items': {'$ref': '#/$defs/Location'}, 'title': 'Locations', 'type': 'array'}},
            'required': ['locations'],
            'title': 'Locations',
            'type': 'object',
        }
    )

    m = GeminiModel('gemini-1.5-flash', provider=GoogleGLAProvider(api_key='via-arg'))
    result_tool = ToolDefinition(
        'result',
        'This is the tool for the final Result',
        json_schema,
    )
    mrp = ModelRequestParameters(function_tools=[], allow_text_result=True, result_tools=[result_tool])
    mrp = m.customize_request_parameters(mrp)
    assert m._get_tools(mrp) == snapshot(
        _GeminiTools(
            function_declarations=[
                _GeminiFunction(
                    name='result',
                    description='This is the tool for the final Result',
                    parameters={
                        'properties': {
                            'locations': {
                                'items': {
                                    'properties': {
                                        'lat': {'type': 'number'},
                                        'lng': {'type': 'number'},
                                    },
                                    'required': ['lat'],
                                    'type': 'object',
                                },
                                'type': 'array',
                            }
                        },
                        'required': ['locations'],
                        'type': 'object',
                    },
                )
            ]
        )
    )


async def test_json_def_replaced_any_of(allow_model_requests: None):
    class Location(BaseModel):
        lat: float
        lng: float

    class Locations(BaseModel):
        op_location: Location | None = None

    json_schema = Locations.model_json_schema()

    m = GeminiModel('gemini-1.5-flash', provider=GoogleGLAProvider(api_key='via-arg'))
    result_tool = ToolDefinition(
        'result',
        'This is the tool for the final Result',
        json_schema,
    )
    mrp = ModelRequestParameters(function_tools=[], allow_text_result=True, result_tools=[result_tool])
    mrp = m.customize_request_parameters(mrp)
    assert m._get_tools(mrp) == snapshot(
        _GeminiTools(
            function_declarations=[
                _GeminiFunction(
                    name='result',
                    description='This is the tool for the final Result',
                    parameters={
                        'properties': {
                            'op_location': {
                                'properties': {
                                    'lat': {'type': 'number'},
                                    'lng': {'type': 'number'},
                                },
                                'required': ['lat', 'lng'],
                                'nullable': True,
                                'type': 'object',
                            }
                        },
                        'type': 'object',
                    },
                )
            ]
        )
    )


async def test_json_def_recursive(allow_model_requests: None):
    class Location(BaseModel):
        lat: float
        lng: float
        nested_locations: list[Location]

    json_schema = Location.model_json_schema()
    assert json_schema == snapshot(
        {
            '$defs': {
                'Location': {
                    'properties': {
                        'lat': {'title': 'Lat', 'type': 'number'},
                        'lng': {'title': 'Lng', 'type': 'number'},
                        'nested_locations': {
                            'items': {'$ref': '#/$defs/Location'},
                            'title': 'Nested Locations',
                            'type': 'array',
                        },
                    },
                    'required': ['lat', 'lng', 'nested_locations'],
                    'title': 'Location',
                    'type': 'object',
                }
            },
            '$ref': '#/$defs/Location',
        }
    )

    m = GeminiModel('gemini-1.5-flash', provider=GoogleGLAProvider(api_key='via-arg'))
    result_tool = ToolDefinition(
        'result',
        'This is the tool for the final Result',
        json_schema,
    )
    with pytest.raises(UserError, match=r'Recursive `\$ref`s in JSON Schema are not supported by Gemini'):
        mrp = ModelRequestParameters(function_tools=[], allow_text_result=True, result_tools=[result_tool])
        mrp = m.customize_request_parameters(mrp)
        m._get_tools(mrp)


async def test_json_def_date(allow_model_requests: None):
    class FormattedStringFields(BaseModel):
        d: datetime.date
        dt: datetime.datetime
        t: datetime.time = Field(description='')
        td: datetime.timedelta = Field(description='my timedelta')

    json_schema = FormattedStringFields.model_json_schema()
    assert json_schema == snapshot(
        {
            'properties': {
                'd': {'format': 'date', 'title': 'D', 'type': 'string'},
                'dt': {'format': 'date-time', 'title': 'Dt', 'type': 'string'},
                't': {'format': 'time', 'title': 'T', 'type': 'string', 'description': ''},
                'td': {'format': 'duration', 'title': 'Td', 'type': 'string', 'description': 'my timedelta'},
            },
            'required': ['d', 'dt', 't', 'td'],
            'title': 'FormattedStringFields',
            'type': 'object',
        }
    )

    m = GeminiModel('gemini-1.5-flash', provider=GoogleGLAProvider(api_key='via-arg'))
    result_tool = ToolDefinition(
        'result',
        'This is the tool for the final Result',
        json_schema,
    )
    mrp = ModelRequestParameters(function_tools=[], allow_text_result=True, result_tools=[result_tool])
    mrp = m.customize_request_parameters(mrp)
    assert m._get_tools(mrp) == snapshot(
        _GeminiTools(
            function_declarations=[
                _GeminiFunction(
                    description='This is the tool for the final Result',
                    name='result',
                    parameters={
                        'properties': {
                            'd': {'description': 'Format: date', 'type': 'string'},
                            'dt': {'description': 'Format: date-time', 'type': 'string'},
                            't': {'description': 'Format: time', 'type': 'string'},
                            'td': {'description': 'my timedelta (format: duration)', 'type': 'string'},
                        },
                        'required': ['d', 'dt', 't', 'td'],
                        'type': 'object',
                    },
                )
            ]
        )
    )


@dataclass
class AsyncByteStreamList(httpx.AsyncByteStream):
    data: list[bytes]

    async def __aiter__(self) -> AsyncIterator[bytes]:
        for chunk in self.data:
            yield chunk


ResOrList: TypeAlias = '_GeminiResponse | httpx.AsyncByteStream | Sequence[_GeminiResponse | httpx.AsyncByteStream]'
GetGeminiClient: TypeAlias = 'Callable[[ResOrList], httpx.AsyncClient]'


@pytest.fixture
async def get_gemini_client(
    client_with_handler: ClientWithHandler, env: TestEnv, allow_model_requests: None
) -> GetGeminiClient:
    env.set('GEMINI_API_KEY', 'via-env-var')

    def create_client(response_or_list: ResOrList) -> httpx.AsyncClient:
        index = 0

        def handler(request: httpx.Request) -> httpx.Response:
            nonlocal index

            ua = request.headers.get('User-Agent')
            assert isinstance(ua, str) and ua.startswith('pydantic-ai')

            if isinstance(response_or_list, Sequence):
                response = response_or_list[index]
                index += 1
            else:
                response = response_or_list

            if isinstance(response, httpx.AsyncByteStream):
                content: bytes | None = None
                stream: httpx.AsyncByteStream | None = response
            else:
                content = _gemini_response_ta.dump_json(response, by_alias=True)
                stream = None

            return httpx.Response(
                200,
                content=content,
                stream=stream,
                headers={'Content-Type': 'application/json'},
            )

        return client_with_handler(handler)

    return create_client


def gemini_response(content: _GeminiContent, finish_reason: Literal['STOP'] | None = 'STOP') -> _GeminiResponse:
    candidate = _GeminiCandidates(content=content, index=0, safety_ratings=[])
    if finish_reason:  # pragma: no cover
        candidate['finish_reason'] = finish_reason
    return _GeminiResponse(candidates=[candidate], usage_metadata=example_usage(), model_version='gemini-1.5-flash-123')


def example_usage() -> _GeminiUsageMetaData:
    return _GeminiUsageMetaData(prompt_token_count=1, candidates_token_count=2, total_token_count=3)


async def test_text_success(get_gemini_client: GetGeminiClient):
    response = gemini_response(_content_model_response(ModelResponse(parts=[TextPart('Hello world')])))
    gemini_client = get_gemini_client(response)
    m = GeminiModel('gemini-1.5-flash', provider=GoogleGLAProvider(http_client=gemini_client))
    agent = Agent(m)

    result = await agent.run('Hello')
    assert result.data == 'Hello world'
    assert result.all_messages() == snapshot(
        [
            ModelRequest(parts=[UserPromptPart(content='Hello', timestamp=IsNow(tz=timezone.utc))]),
            ModelResponse(
                parts=[TextPart(content='Hello world')],
                model_name='gemini-1.5-flash-123',
                timestamp=IsNow(tz=timezone.utc),
            ),
        ]
    )
    assert result.usage() == snapshot(Usage(requests=1, request_tokens=1, response_tokens=2, total_tokens=3))

    result = await agent.run('Hello', message_history=result.new_messages())
    assert result.data == 'Hello world'
    assert result.all_messages() == snapshot(
        [
            ModelRequest(parts=[UserPromptPart(content='Hello', timestamp=IsNow(tz=timezone.utc))]),
            ModelResponse(
                parts=[TextPart(content='Hello world')],
                model_name='gemini-1.5-flash-123',
                timestamp=IsNow(tz=timezone.utc),
            ),
            ModelRequest(parts=[UserPromptPart(content='Hello', timestamp=IsNow(tz=timezone.utc))]),
            ModelResponse(
                parts=[TextPart(content='Hello world')],
                model_name='gemini-1.5-flash-123',
                timestamp=IsNow(tz=timezone.utc),
            ),
        ]
    )


async def test_request_structured_response(get_gemini_client: GetGeminiClient):
    response = gemini_response(
        _content_model_response(ModelResponse(parts=[ToolCallPart('final_result', {'response': [1, 2, 123]})]))
    )
    gemini_client = get_gemini_client(response)
    m = GeminiModel('gemini-1.5-flash', provider=GoogleGLAProvider(http_client=gemini_client))
    agent = Agent(m, result_type=list[int])

    result = await agent.run('Hello')
    assert result.data == [1, 2, 123]
    assert result.all_messages() == snapshot(
        [
            ModelRequest(parts=[UserPromptPart(content='Hello', timestamp=IsNow(tz=timezone.utc))]),
            ModelResponse(
                parts=[ToolCallPart(tool_name='final_result', args={'response': [1, 2, 123]}, tool_call_id=IsStr())],
                model_name='gemini-1.5-flash-123',
                timestamp=IsNow(tz=timezone.utc),
            ),
            ModelRequest(
                parts=[
                    ToolReturnPart(
                        tool_name='final_result',
                        content='Final result processed.',
                        timestamp=IsNow(tz=timezone.utc),
                        tool_call_id=IsStr(),
                    )
                ]
            ),
        ]
    )


async def test_request_tool_call(get_gemini_client: GetGeminiClient):
    responses = [
        gemini_response(
            _content_model_response(ModelResponse(parts=[ToolCallPart('get_location', {'loc_name': 'San Fransisco'})]))
        ),
        gemini_response(
            _content_model_response(
                ModelResponse(
                    parts=[
                        ToolCallPart('get_location', {'loc_name': 'London'}),
                        ToolCallPart('get_location', {'loc_name': 'New York'}),
                    ]
                )
            )
        ),
        gemini_response(_content_model_response(ModelResponse(parts=[TextPart('final response')]))),
    ]
    gemini_client = get_gemini_client(responses)
    m = GeminiModel('gemini-1.5-flash', provider=GoogleGLAProvider(http_client=gemini_client))
    agent = Agent(m, system_prompt='this is the system prompt')

    @agent.tool_plain
    async def get_location(loc_name: str) -> str:
        if loc_name == 'London':
            return json.dumps({'lat': 51, 'lng': 0})
        elif loc_name == 'New York':
            return json.dumps({'lat': 41, 'lng': -74})
        else:
            raise ModelRetry('Wrong location, please try again')

    result = await agent.run('Hello')
    assert result.data == 'final response'
    assert result.all_messages() == snapshot(
        [
            ModelRequest(
                parts=[
                    SystemPromptPart(content='this is the system prompt', timestamp=IsNow(tz=timezone.utc)),
                    UserPromptPart(content='Hello', timestamp=IsNow(tz=timezone.utc)),
                ]
            ),
            ModelResponse(
                parts=[
                    ToolCallPart(tool_name='get_location', args={'loc_name': 'San Fransisco'}, tool_call_id=IsStr())
                ],
                model_name='gemini-1.5-flash-123',
                timestamp=IsNow(tz=timezone.utc),
            ),
            ModelRequest(
                parts=[
                    RetryPromptPart(
                        content='Wrong location, please try again',
                        tool_name='get_location',
                        tool_call_id=IsStr(),
                        timestamp=IsNow(tz=timezone.utc),
                    )
                ]
            ),
            ModelResponse(
                parts=[
                    ToolCallPart(tool_name='get_location', args={'loc_name': 'London'}, tool_call_id=IsStr()),
                    ToolCallPart(tool_name='get_location', args={'loc_name': 'New York'}, tool_call_id=IsStr()),
                ],
                model_name='gemini-1.5-flash-123',
                timestamp=IsNow(tz=timezone.utc),
            ),
            ModelRequest(
                parts=[
                    ToolReturnPart(
                        tool_name='get_location',
                        content='{"lat": 51, "lng": 0}',
                        timestamp=IsNow(tz=timezone.utc),
                        tool_call_id=IsStr(),
                    ),
                    ToolReturnPart(
                        tool_name='get_location',
                        content='{"lat": 41, "lng": -74}',
                        timestamp=IsNow(tz=timezone.utc),
                        tool_call_id=IsStr(),
                    ),
                ]
            ),
            ModelResponse(
                parts=[TextPart(content='final response')],
                model_name='gemini-1.5-flash-123',
                timestamp=IsNow(tz=timezone.utc),
            ),
        ]
    )
    assert result.usage() == snapshot(Usage(requests=3, request_tokens=3, response_tokens=6, total_tokens=9))


async def test_unexpected_response(client_with_handler: ClientWithHandler, env: TestEnv, allow_model_requests: None):
    env.set('GEMINI_API_KEY', 'via-env-var')

    def handler(_: httpx.Request):
        return httpx.Response(401, content='invalid request')

    gemini_client = client_with_handler(handler)
    m = GeminiModel('gemini-1.5-flash', provider=GoogleGLAProvider(http_client=gemini_client))
    agent = Agent(m, system_prompt='this is the system prompt')

    with pytest.raises(ModelHTTPError) as exc_info:
        await agent.run('Hello')

    assert str(exc_info.value) == snapshot('status_code: 401, model_name: gemini-1.5-flash, body: invalid request')


async def test_stream_text(get_gemini_client: GetGeminiClient):
    responses = [
        gemini_response(_content_model_response(ModelResponse(parts=[TextPart('Hello ')]))),
        gemini_response(_content_model_response(ModelResponse(parts=[TextPart('world')]))),
    ]
    json_data = _gemini_streamed_response_ta.dump_json(responses, by_alias=True)
    stream = AsyncByteStreamList([json_data[:100], json_data[100:200], json_data[200:]])
    gemini_client = get_gemini_client(stream)
    m = GeminiModel('gemini-1.5-flash', provider=GoogleGLAProvider(http_client=gemini_client))
    agent = Agent(m)

    async with agent.run_stream('Hello') as result:
        chunks = [chunk async for chunk in result.stream(debounce_by=None)]
        assert chunks == snapshot(
            [
                'Hello ',
                'Hello world',
                # This last value is repeated due to the debounce_by=None combined with the need to emit
                # a final empty chunk to signal the end of the stream
                'Hello world',
            ]
        )
    assert result.usage() == snapshot(Usage(requests=1, request_tokens=2, response_tokens=4, total_tokens=6))

    async with agent.run_stream('Hello') as result:
        chunks = [chunk async for chunk in result.stream_text(delta=True, debounce_by=None)]
        assert chunks == snapshot(['Hello ', 'world'])
    assert result.usage() == snapshot(Usage(requests=1, request_tokens=2, response_tokens=4, total_tokens=6))


async def test_stream_invalid_unicode_text(get_gemini_client: GetGeminiClient):
    # Probably safe to remove this test once https://github.com/pydantic/pydantic-core/issues/1633 is resolved
    responses = [
        gemini_response(_content_model_response(ModelResponse(parts=[TextPart('abc')]))),
        gemini_response(_content_model_response(ModelResponse(parts=[TextPart('€def')]))),
    ]
    json_data = _gemini_streamed_response_ta.dump_json(responses, by_alias=True)

    for i in range(10, 1000):
        parts = [json_data[:i], json_data[i:]]
        try:
            parts[0].decode()
        except UnicodeDecodeError:
            break
    else:  # pragma: no cover
        assert False, 'failed to find a spot in payload that would break unicode parsing'

    with pytest.raises(UnicodeDecodeError):
        # Ensure the first part is _not_ valid unicode
        parts[0].decode()

    stream = AsyncByteStreamList(parts)
    gemini_client = get_gemini_client(stream)
    m = GeminiModel('gemini-1.5-flash', provider=GoogleGLAProvider(http_client=gemini_client))
    agent = Agent(m)

    async with agent.run_stream('Hello') as result:
        chunks = [chunk async for chunk in result.stream(debounce_by=None)]
        assert chunks == snapshot(['abc', 'abc€def', 'abc€def'])
    assert result.usage() == snapshot(Usage(requests=1, request_tokens=2, response_tokens=4, total_tokens=6))


async def test_stream_text_no_data(get_gemini_client: GetGeminiClient):
    responses = [_GeminiResponse(candidates=[], usage_metadata=example_usage())]
    json_data = _gemini_streamed_response_ta.dump_json(responses, by_alias=True)
    stream = AsyncByteStreamList([json_data[:100], json_data[100:200], json_data[200:]])
    gemini_client = get_gemini_client(stream)
    m = GeminiModel('gemini-1.5-flash', provider=GoogleGLAProvider(http_client=gemini_client))
    agent = Agent(m)
    with pytest.raises(UnexpectedModelBehavior, match='Streamed response ended without con'):
        async with agent.run_stream('Hello'):
            pass


async def test_stream_structured(get_gemini_client: GetGeminiClient):
    responses = [
        gemini_response(
            _content_model_response(ModelResponse(parts=[ToolCallPart('final_result', {'response': [1, 2]})])),
        ),
    ]
    json_data = _gemini_streamed_response_ta.dump_json(responses, by_alias=True)
    stream = AsyncByteStreamList([json_data[:100], json_data[100:200], json_data[200:]])
    gemini_client = get_gemini_client(stream)
    model = GeminiModel('gemini-1.5-flash', provider=GoogleGLAProvider(http_client=gemini_client))
    agent = Agent(model, result_type=tuple[int, int])

    async with agent.run_stream('Hello') as result:
        chunks = [chunk async for chunk in result.stream(debounce_by=None)]
        assert chunks == snapshot([(1, 2), (1, 2)])
    assert result.usage() == snapshot(Usage(requests=1, request_tokens=1, response_tokens=2, total_tokens=3))


async def test_stream_structured_tool_calls(get_gemini_client: GetGeminiClient):
    first_responses = [
        gemini_response(
            _content_model_response(ModelResponse(parts=[ToolCallPart('foo', {'x': 'a'})])),
        ),
        gemini_response(
            _content_model_response(ModelResponse(parts=[ToolCallPart('bar', {'y': 'b'})])),
        ),
    ]
    d1 = _gemini_streamed_response_ta.dump_json(first_responses, by_alias=True)
    first_stream = AsyncByteStreamList([d1[:100], d1[100:200], d1[200:300], d1[300:]])

    second_responses = [
        gemini_response(
            _content_model_response(ModelResponse(parts=[ToolCallPart('final_result', {'response': [1, 2]})])),
        ),
    ]
    d2 = _gemini_streamed_response_ta.dump_json(second_responses, by_alias=True)
    second_stream = AsyncByteStreamList([d2[:100], d2[100:]])

    gemini_client = get_gemini_client([first_stream, second_stream])
    model = GeminiModel('gemini-1.5-flash', provider=GoogleGLAProvider(http_client=gemini_client))
    agent = Agent(model, result_type=tuple[int, int])
    tool_calls: list[str] = []

    @agent.tool_plain
    async def foo(x: str) -> str:
        tool_calls.append(f'foo({x=!r})')
        return x

    @agent.tool_plain
    async def bar(y: str) -> str:
        tool_calls.append(f'bar({y=!r})')
        return y

    async with agent.run_stream('Hello') as result:
        response = await result.get_data()
        assert response == snapshot((1, 2))
    assert result.usage() == snapshot(Usage(requests=2, request_tokens=3, response_tokens=6, total_tokens=9))
    assert result.all_messages() == snapshot(
        [
            ModelRequest(parts=[UserPromptPart(content='Hello', timestamp=IsNow(tz=timezone.utc))]),
            ModelResponse(
                parts=[
                    ToolCallPart(tool_name='foo', args={'x': 'a'}, tool_call_id=IsStr()),
                    ToolCallPart(tool_name='bar', args={'y': 'b'}, tool_call_id=IsStr()),
                ],
                model_name='gemini-1.5-flash',
                timestamp=IsNow(tz=timezone.utc),
            ),
            ModelRequest(
                parts=[
                    ToolReturnPart(
                        tool_name='foo', content='a', timestamp=IsNow(tz=timezone.utc), tool_call_id=IsStr()
                    ),
                    ToolReturnPart(
                        tool_name='bar', content='b', timestamp=IsNow(tz=timezone.utc), tool_call_id=IsStr()
                    ),
                ]
            ),
            ModelResponse(
                parts=[ToolCallPart(tool_name='final_result', args={'response': [1, 2]}, tool_call_id=IsStr())],
                model_name='gemini-1.5-flash',
                timestamp=IsNow(tz=timezone.utc),
            ),
            ModelRequest(
                parts=[
                    ToolReturnPart(
                        tool_name='final_result',
                        content='Final result processed.',
                        timestamp=IsNow(tz=timezone.utc),
                        tool_call_id=IsStr(),
                    )
                ]
            ),
        ]
    )
    assert tool_calls == snapshot(["foo(x='a')", "bar(y='b')"])


async def test_stream_text_heterogeneous(get_gemini_client: GetGeminiClient):
    responses = [
        gemini_response(_content_model_response(ModelResponse(parts=[TextPart('Hello ')]))),
        gemini_response(
            _GeminiContent(
                role='model',
                parts=[
                    {'text': 'foo'},
                    {'function_call': {'name': 'get_location', 'args': {'loc_name': 'San Fransisco'}}},
                ],
            )
        ),
    ]
    json_data = _gemini_streamed_response_ta.dump_json(responses, by_alias=True)
    stream = AsyncByteStreamList([json_data[:100], json_data[100:200], json_data[200:]])
    gemini_client = get_gemini_client(stream)
    m = GeminiModel('gemini-1.5-flash', provider=GoogleGLAProvider(http_client=gemini_client))
    agent = Agent(m)

    @agent.tool_plain()
    def get_location(loc_name: str) -> str:
        return f'Location for {loc_name}'

    async with agent.run_stream('Hello') as result:
        data = await result.get_data()

    assert data == 'Hello foo'


async def test_empty_text_ignored():
    content = _content_model_response(
        ModelResponse(parts=[ToolCallPart('final_result', {'response': [1, 2, 123]}), TextPart(content='xxx')])
    )
    # text included
    assert content == snapshot(
        {
            'role': 'model',
            'parts': [
                {'function_call': {'name': 'final_result', 'args': {'response': [1, 2, 123]}}},
                {'text': 'xxx'},
            ],
        }
    )

    content = _content_model_response(
        ModelResponse(parts=[ToolCallPart('final_result', {'response': [1, 2, 123]}), TextPart(content='')])
    )
    # text skipped
    assert content == snapshot(
        {
            'role': 'model',
            'parts': [{'function_call': {'name': 'final_result', 'args': {'response': [1, 2, 123]}}}],
        }
    )


async def test_model_settings(client_with_handler: ClientWithHandler, env: TestEnv, allow_model_requests: None) -> None:
    def handler(request: httpx.Request) -> httpx.Response:
        generation_config = json.loads(request.content)['generation_config']
        assert generation_config == {
            'max_output_tokens': 1,
            'temperature': 0.1,
            'top_p': 0.2,
            'presence_penalty': 0.3,
            'frequency_penalty': 0.4,
        }
        return httpx.Response(
            200,
            content=_gemini_response_ta.dump_json(
                gemini_response(_content_model_response(ModelResponse(parts=[TextPart('world')]))),
                by_alias=True,
            ),
            headers={'Content-Type': 'application/json'},
        )

    gemini_client = client_with_handler(handler)
    m = GeminiModel('gemini-1.5-flash', provider=GoogleGLAProvider(http_client=gemini_client, api_key='mock'))
    agent = Agent(m)

    result = await agent.run(
        'hello',
        model_settings={
            'max_tokens': 1,
            'temperature': 0.1,
            'top_p': 0.2,
            'presence_penalty': 0.3,
            'frequency_penalty': 0.4,
        },
    )
    assert result.data == 'world'


def gemini_no_content_response(
    safety_ratings: list[_GeminiSafetyRating], finish_reason: Literal['SAFETY'] | None = 'SAFETY'
) -> _GeminiResponse:
    candidate = _GeminiCandidates(safety_ratings=safety_ratings)
    if finish_reason:
        candidate['finish_reason'] = finish_reason
    return _GeminiResponse(candidates=[candidate], usage_metadata=example_usage())


async def test_safety_settings_unsafe(
    client_with_handler: ClientWithHandler, env: TestEnv, allow_model_requests: None
) -> None:
    try:

        def handler(request: httpx.Request) -> httpx.Response:
            safety_settings = json.loads(request.content)['safety_settings']
            assert safety_settings == [
                {'category': 'HARM_CATEGORY_CIVIC_INTEGRITY', 'threshold': 'BLOCK_LOW_AND_ABOVE'},
                {'category': 'HARM_CATEGORY_DANGEROUS_CONTENT', 'threshold': 'BLOCK_LOW_AND_ABOVE'},
            ]

            return httpx.Response(
                200,
                content=_gemini_response_ta.dump_json(
                    gemini_no_content_response(
                        finish_reason='SAFETY',
                        safety_ratings=[
                            {'category': 'HARM_CATEGORY_HARASSMENT', 'probability': 'MEDIUM', 'blocked': True}
                        ],
                    ),
                    by_alias=True,
                ),
                headers={'Content-Type': 'application/json'},
            )

        gemini_client = client_with_handler(handler)

        m = GeminiModel('gemini-1.5-flash', provider=GoogleGLAProvider(http_client=gemini_client, api_key='mock'))
        agent = Agent(m)

        await agent.run(
            'a request for something rude',
            model_settings=GeminiModelSettings(
                gemini_safety_settings=[
                    {'category': 'HARM_CATEGORY_CIVIC_INTEGRITY', 'threshold': 'BLOCK_LOW_AND_ABOVE'},
                    {'category': 'HARM_CATEGORY_DANGEROUS_CONTENT', 'threshold': 'BLOCK_LOW_AND_ABOVE'},
                ]
            ),
        )
    except UnexpectedModelBehavior as e:
        assert repr(e) == "UnexpectedModelBehavior('Safety settings triggered')"


async def test_safety_settings_safe(
    client_with_handler: ClientWithHandler, env: TestEnv, allow_model_requests: None
) -> None:
    def handler(request: httpx.Request) -> httpx.Response:
        safety_settings = json.loads(request.content)['safety_settings']
        assert safety_settings == [
            {'category': 'HARM_CATEGORY_CIVIC_INTEGRITY', 'threshold': 'BLOCK_LOW_AND_ABOVE'},
            {'category': 'HARM_CATEGORY_DANGEROUS_CONTENT', 'threshold': 'BLOCK_LOW_AND_ABOVE'},
        ]

        return httpx.Response(
            200,
            content=_gemini_response_ta.dump_json(
                gemini_response(_content_model_response(ModelResponse(parts=[TextPart('world')]))),
                by_alias=True,
            ),
            headers={'Content-Type': 'application/json'},
        )

    gemini_client = client_with_handler(handler)
    m = GeminiModel('gemini-1.5-flash', provider=GoogleGLAProvider(http_client=gemini_client, api_key='mock'))
    agent = Agent(m)

    result = await agent.run(
        'hello',
        model_settings=GeminiModelSettings(
            gemini_safety_settings=[
                {'category': 'HARM_CATEGORY_CIVIC_INTEGRITY', 'threshold': 'BLOCK_LOW_AND_ABOVE'},
                {'category': 'HARM_CATEGORY_DANGEROUS_CONTENT', 'threshold': 'BLOCK_LOW_AND_ABOVE'},
            ]
        ),
    )
    assert result.data == 'world'


@pytest.mark.vcr()
async def test_image_as_binary_content_input(
    allow_model_requests: None, gemini_api_key: str, image_content: BinaryContent
) -> None:
    m = GeminiModel('gemini-2.0-flash', provider=GoogleGLAProvider(api_key=gemini_api_key))
    agent = Agent(m)

    result = await agent.run(['What is the name of this fruit?', image_content])
    assert result.data == snapshot('The fruit in the image is a kiwi.')


@pytest.mark.vcr()
async def test_image_url_input(allow_model_requests: None, gemini_api_key: str) -> None:
    m = GeminiModel('gemini-2.0-flash-exp', provider=GoogleGLAProvider(api_key=gemini_api_key))
    agent = Agent(m)

    image_url = ImageUrl(url='https://goo.gle/instrument-img')

    result = await agent.run(['What is the name of this fruit?', image_url])
    assert result.data == snapshot("This is not a fruit; it's a pipe organ console.")


@pytest.mark.vcr()
async def test_document_url_input(allow_model_requests: None, gemini_api_key: str) -> None:
    m = GeminiModel('gemini-2.0-flash-thinking-exp-01-21', provider=GoogleGLAProvider(api_key=gemini_api_key))
    agent = Agent(m)

    document_url = DocumentUrl(url='https://www.w3.org/WAI/ER/tests/xhtml/testfiles/resources/pdf/dummy.pdf')

    result = await agent.run(['What is the main content on this document?', document_url])
    assert result.data == snapshot('The main content of this document is that it is a **dummy PDF file**.')


@pytest.mark.vcr()
async def test_gemini_drop_exclusive_maximum(allow_model_requests: None, gemini_api_key: str) -> None:
    m = GeminiModel('gemini-2.0-flash', provider=GoogleGLAProvider(api_key=gemini_api_key))
    agent = Agent(m)

    @agent.tool_plain
    async def get_chinese_zodiac(age: Annotated[int, Field(gt=18)]) -> str:
        return 'Dragon'

    result = await agent.run('I want to know my chinese zodiac. I am 20 years old.')
    assert result.data == snapshot('Your Chinese zodiac is Dragon.\n')

    result = await agent.run('I want to know my chinese zodiac. I am 17 years old.')
    assert result.data == snapshot('I am sorry, I cannot fulfill this request. The age needs to be greater than 18.\n')<|MERGE_RESOLUTION|>--- conflicted
+++ resolved
@@ -61,16 +61,10 @@
     assert m.model_name == 'gemini-1.5-flash'
     assert 'x-goog-api-key' in m.client.headers
 
-<<<<<<< HEAD
-    arc = ModelRequestParameters(function_tools=[], allow_text_result=True, result_tools=[])
-    tools = m._get_tools(arc)
-    tool_config = m._get_tool_config(GeminiModelSettings(gemini_safety_settings=[]), arc, tools)
-=======
     mrp = ModelRequestParameters(function_tools=[], allow_text_result=True, result_tools=[])
     mrp = m.customize_request_parameters(mrp)
     tools = m._get_tools(mrp)
-    tool_config = m._get_tool_config(mrp, tools)
->>>>>>> 84c6c5d2
+    tool_config = m._get_tool_config(GeminiModelSettings(gemini_safety_settings=[]), mrp, tools)
     assert tools is None
     assert tool_config is None
 
@@ -100,16 +94,10 @@
         {'type': 'object', 'title': 'Result', 'properties': {'spam': {'type': 'number'}}, 'required': ['spam']},
     )
 
-<<<<<<< HEAD
-    arc = ModelRequestParameters(function_tools=tools, allow_text_result=True, result_tools=[result_tool])
-    tools = m._get_tools(arc)
-    tool_config = m._get_tool_config(GeminiModelSettings(gemini_safety_settings=[]), arc, tools)
-=======
     mrp = ModelRequestParameters(function_tools=tools, allow_text_result=True, result_tools=[result_tool])
     mrp = m.customize_request_parameters(mrp)
     tools = m._get_tools(mrp)
-    tool_config = m._get_tool_config(mrp, tools)
->>>>>>> 84c6c5d2
+    tool_config = m._get_tool_config(GeminiModelSettings(gemini_safety_settings=[]), mrp, tools)
     assert tools == snapshot(
         _GeminiTools(
             function_declarations=[
@@ -148,16 +136,10 @@
         'This is the tool for the final Result',
         {'type': 'object', 'title': 'Result', 'properties': {'spam': {'type': 'number'}}},
     )
-<<<<<<< HEAD
-    arc = ModelRequestParameters(function_tools=[], allow_text_result=False, result_tools=[result_tool])
-    tools = m._get_tools(arc)
-    tool_config = m._get_tool_config(GeminiModelSettings(gemini_safety_settings=[]), arc, tools)
-=======
     mrp = ModelRequestParameters(function_tools=[], allow_text_result=False, result_tools=[result_tool])
     mrp = m.customize_request_parameters(mrp)
     tools = m._get_tools(mrp)
-    tool_config = m._get_tool_config(mrp, tools)
->>>>>>> 84c6c5d2
+    tool_config = m._get_tool_config(GeminiModelSettings(gemini_safety_settings=[]), mrp, tools)
     assert tools == snapshot(
         _GeminiTools(
             function_declarations=[
